--- conflicted
+++ resolved
@@ -113,13 +113,8 @@
     assert submission.id == submission_dict["id"] == submission_test_data["id"]
     assert submission.title == submission_dict["title"] == submission_test_data["title"]
     assert submission.author.name == submission_dict["author"]["name"] == submission_test_data["author"]["name"]
-<<<<<<< HEAD
-    assert submission.author.user_icon_url == submission_dict["author"]["user_icon_url"] != ""
+    assert submission.author.avatar_url == submission_dict["author"]["avatar_url"] != ""
     assert submission.date == submission_dict["date"] == submission_test_data["date"]
-=======
-    assert submission.author.avatar_url == submission_dict["author"]["avatar_url"] != ""
-    assert submission.date == submission_dict["date"] == datetime.fromisoformat(submission_test_data["date"])
->>>>>>> 26654c98
     assert submission.tags == submission_dict["tags"] == submission_test_data["tags"]
     assert submission.category == submission_dict["category"] == submission_test_data["category"]
     assert submission.species == submission_dict["species"] == submission_test_data["species"]
@@ -181,15 +176,9 @@
     assert journal.title == journal_dict["title"] == journal_test_data["title"]
     assert journal.author.name == journal_dict["author"]["name"] == journal_test_data["author"]["name"]
     assert journal.author.join_date == journal_dict["author"]["join_date"] == \
-<<<<<<< HEAD
            journal_test_data["author"]["join_date"]
-    assert journal.author.user_icon_url == journal_dict["author"]["user_icon_url"] != ""
+    assert journal.author.avatar_url == journal_dict["author"]["avatar_url"] != ""
     assert journal.date == journal_dict["date"] == journal_test_data["date"]
-=======
-           datetime.fromisoformat(journal_test_data["author"]["join_date"])
-    assert journal.author.avatar_url == journal_dict["author"]["avatar_url"] != ""
-    assert journal.date == journal_dict["date"] == datetime.fromisoformat(journal_test_data["date"])
->>>>>>> 26654c98
     assert journal.stats.comments == journal_dict["stats"]["comments"] >= journal_test_data["stats"]["comments"]
     assert journal.mentions == journal_dict["mentions"] == journal_test_data["mentions"]
     #assert remove_user_icons(clean_html(journal.content)) == \
