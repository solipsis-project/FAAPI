--- conflicted
+++ resolved
@@ -24,7 +24,6 @@
     Contains comment information and references to replies and parent objects.
     """
 
-<<<<<<< HEAD
     @dataclass
     class Record:
         _: KW_ONLY
@@ -32,17 +31,13 @@
         timestamp: datetime
         user_name: str
         user_title: str
-        user_icon_url: str
+        avatar_url: str
         text: str
         parent: int
         edited: bool
         hidden: bool
 
-    def __init__(self, parserClass: Type[FAAPI_ABC], tag: Optional[Record] = None, parent: Union[Submission, Journal] = None):
-=======
-    def __init__(self, tag: Optional[Tag] = None,
-                 parent: Optional[Union[faapi.submission.Submission, faapi.journal.Journal]] = None):
->>>>>>> 26654c98
+    def __init__(self, parserClass: Type[FAAPI_ABC], tag: Optional[Record] = None, parent: Union[None, Submission, Journal] = None):
         """
         :param tag: The comment tag from which to parse information
         :param parent: The parent object of the comment
@@ -136,11 +131,7 @@
         """
         return "" if self.parent is None else f"{self.parent.url}#cid:{self.id}"
 
-<<<<<<< HEAD
     def parse(self, comment_tag: Optional[Record] = None):
-=======
-    def parse(self, comment_tag: Optional[Tag] = None):
->>>>>>> 26654c98
         """
         Parse a comment tag, overrides any information already present in the object.
 
@@ -150,25 +141,13 @@
         if self.comment_tag is None:
             return
 
-<<<<<<< HEAD
         self.id = self.comment_tag.id
         self.date = self.comment_tag.timestamp
         self.author = UserPartial(self.parserClass)
         self.author.name = self.comment_tag.user_name
         self.author.title = self.comment_tag.user_title
-        self.author.user_icon_url = self.comment_tag.user_icon_url
+        self.author.avatar_url = self.comment_tag.avatar_url
         self.text = self.comment_tag.text
-=======
-        parsed: dict = parse_comment_tag(self.comment_tag)
-
-        self.id = parsed["id"]
-        self.date = datetime.fromtimestamp(parsed["timestamp"])
-        self.author = faapi.user.UserPartial()
-        self.author.name = parsed["user_name"]
-        self.author.title = parsed["user_title"]
-        self.author.avatar_url = parsed["avatar_url"]
-        self.text = parsed["text"]
->>>>>>> 26654c98
         self.replies = []
         self.reply_to = self.comment_tag.parent
         self.edited = self.comment_tag.edited
