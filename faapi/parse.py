

from bs4 import BeautifulSoup
from bs4.element import Tag
from htmlmin import minify  # type:ignore
from datetime import datetime
from re import MULTILINE
from re import Match
from re import Pattern
from re import compile as re_compile
from re import match
from re import search
from re import sub
from typing import Any
from typing import Optional
from typing import Union

<<<<<<< HEAD
def parse_html_page(text: str) -> BeautifulSoup:
=======
from bbcode import Parser as BBCodeParser  # type:ignore
from bs4 import BeautifulSoup
from bs4.element import NavigableString
from bs4.element import Tag
from dateutil.parser import parse as parse_date
from htmlmin import minify  # type:ignore
from urllib3.util import parse_url

from .connection import root
from .exceptions import DisabledAccount
from .exceptions import NoTitle
from .exceptions import NonePage
from .exceptions import NotFound
from .exceptions import NoticeMessage
from .exceptions import ParsingError
from .exceptions import ServerError
from .exceptions import _raise_exception

relative_url: Pattern = re_compile(r"^(?:https?://(?:www\.)?furaffinity\.net)?(.*)")
mentions_regexp: Pattern = re_compile(r"^(?:(?:https?://)?(?:www\.)?furaffinity\.net)?/user/([^/#]+).*$")
url_username_regexp: Pattern = re_compile(r"/(?:user|gallery|scraps|favorites|journals|commissions)/([^/]+)(/.*)?")
watchlist_next_regexp: Pattern = re_compile(r"/watchlist/(?:by|to)/[^/]+/(\d+)")
not_found_messages: tuple[str, ...] = ("not in our database", "cannot be found", "could not be found", "user not found")
deactivated_messages: tuple[str, ...] = ("deactivated", "pending deletion")
smilie_icons: tuple[str, ...] = (
    "crying", "derp", "dunno", "embarrassed", "evil", "gift", "huh", "lmao", "love", "nerd", "note", "oooh", "pleased",
    "rollingeyes", "sad", "sarcastic", "serious", "sleepy", "smile", "teeth", "tongue", "veryhappy", "wink", "yelling",
    "zipped", "angel", "badhairday", "cd", "coffee", "cool", "whatever"
)


def get_attr(tag: Tag, attr: str) -> str:
    return value[0] if isinstance(value := tag.attrs[attr], list) else value


def parse_page(text: str) -> BeautifulSoup:
>>>>>>> 5ef36e5c
    return BeautifulSoup(text, "lxml")

def bbcode_to_html(bbcode: str) -> str:
    import faapi.furaffinity.furaffinity_parser
    return faapi.furaffinity.furaffinity_parser.bbcode_to_html(bbcode)

<<<<<<< HEAD
def html_to_bbcode(html: str) -> str:
    import faapi.furaffinity.furaffinity_parser
    return faapi.furaffinity.furaffinity_parser.html_to_bbcode(html)
    
=======
def check_page_raise(page: BeautifulSoup) -> None:
    if page is None:
        raise NonePage
    elif not (title := page.title.text.lower() if page.title else ""):
        raise NoTitle
    elif title.startswith("account disabled"):
        raise DisabledAccount
    elif title == "system error":
        error_text: str = error.text if (error := page.select_one("div.section-body")) else ""
        if any(m in error_text.lower() for m in not_found_messages):
            raise NotFound
        else:
            raise ServerError(*filter(bool, map(str.strip, error_text.splitlines())))
    elif notice := page.select_one("section.notice-message"):
        notice_text: str = notice.text
        if any(m in notice_text.lower() for m in deactivated_messages):
            raise DisabledAccount
        elif any(m in notice_text.lower() for m in not_found_messages):
            raise NotFound
        else:
            raise NoticeMessage(*filter(bool, map(str.strip, notice_text.splitlines())))


def username_url(username: str) -> str:
    return sub(r"[^a-z\d.~`-]", "", username.lower())


>>>>>>> 5ef36e5c
def inner_html(tag: Tag) -> str:
    return tag.decode_contents()


def clean_html(html: str) -> str:
<<<<<<< HEAD
    return sub(r" *(<br/?>) *", r"\1", minify(html, remove_comments=True, reduce_boolean_attributes=True)).strip()
=======
    return sub(r" *(<br/?>) *", r"\1", minify(html, remove_comments=True, reduce_boolean_attributes=True)).strip()


def html_to_bbcode(html: str) -> str:
    body: Optional[Tag] = parse_page(f"<html><body>{html}</body></html>").select_one("html > body")
    if not body:
        return ""

    for linkusername in body.select("a.linkusername"):
        linkusername.replaceWith(f"@{linkusername.text.strip()}")

    for iconusername in body.select("a.iconusername,a.usernameicon"):
        username: str = iconusername.text.strip() or iconusername.attrs.get('href', '').strip('/').split('/')[-1]
        if icon := iconusername.select_one("img"):
            username = icon.attrs.get('alt', '').strip() or username
        iconusername.replaceWith(f":icon{username}:" if iconusername.text.strip() else f":{username}icon:")

    for img in body.select("img"):
        img.replaceWith(f"[img={img.attrs.get('src', '')}/]")

    for hr in body.select("hr"):
        hr.replaceWith("-----")

    for smilie in body.select("i.smilie"):
        smilie_class: list[str] = list(smilie.attrs.get("class", []))
        smilie_name: str = next(filter(lambda c: c not in ["smilie", ""], smilie_class), "")
        smilie.replaceWith(f":{smilie_name or 'smilie'}:")

    for span in body.select("span.bbcode[style*=color]"):
        if m := match(r".*color: ?([^ ;]+).*", span.attrs["style"]):
            span.replaceWith(f"[color={m[1]}]", *span.children, "[/color]")
        else:
            span.replaceWith(*span.children)

    for nav_link in body.select("span.parsed_nav_links"):
        a_tags = nav_link.select("a")
        a_prev_tag: Optional[Tag] = next((a for a in a_tags if "prev" in a.text.lower()), None)
        a_frst_tag: Optional[Tag] = next((a for a in a_tags if "first" in a.text.lower()), None)
        a_next_tag: Optional[Tag] = next((a for a in a_tags if "next" in a.text.lower()), None)
        a_prev = a_prev_tag.attrs.get("href", "").strip("/").split("/")[-1] if a_prev_tag else ""
        a_frst = a_frst_tag.attrs.get("href", "").strip("/").split("/")[-1] if a_frst_tag else ""
        a_next = a_next_tag.attrs.get("href", "").strip("/").split("/")[-1] if a_next_tag else ""
        nav_link.replaceWith(f"[{a_prev or '-'},{a_frst or '-'},{a_next or '-'}]")

    for a in body.select("a.auto_link_shortened:not(.named_url), a.auto_link:not(.named_url)"):
        a.replaceWith(a.attrs.get('href', ''))

    for a in body.select("a"):
        href_match: Optional[Match] = relative_url.match(a.attrs.get('href', ''))
        a.replaceWith(f"[url={href_match[1] if href_match else a.attrs.get('href', '')}]",
                      *a.children,
                      "[/url]")

    for yt in body.select("iframe[src*='youtube.com/embed']"):
        yt.replaceWith(f"[yt]https://youtube.com/embed/{yt.attrs.get('src', '').strip('/').split('/')}[/yt]")

    for quote_name_tag in body.select("span.bbcode.bbcode_quote > span.bbcode_quote_name"):
        quote_author: str = quote_name_tag.text.strip().removesuffix('wrote:').strip()
        quote_tag = quote_name_tag.parent
        if not quote_tag:
            quote_name_tag.replaceWith(quote_author)
            continue
        quote_name_tag.decompose()
        quote_tag.replaceWith(f"[quote{('=' + quote_author) if quote_author else ''}]",
                              *quote_tag.children,
                              "[/quote]")

    for quote_tag in body.select("span.bbcode.bbcode_quote"):
        quote_tag.replaceWith("[quote]", *quote_tag.children, "[/quote]")

    for [selector, bbcode_tag] in (
            ("i", "i"),
            ("b", "b"),
            ("strong", "b"),
            ("u", "u"),
            ("s", "s"),
            ("code.bbcode_left", "left"),
            ("code.bbcode_center", "center"),
            ("code.bbcode_right", "right"),
            ("span.bbcode_spoiler", "spoiler"),
            ("sub", "sub"),
            ("sup", "sup"),
            ("h1", "h1"),
            ("h2", "h2"),
            ("h3", "h3"),
            ("h4", "h4"),
            ("h5", "h5"),
            ("h6", "h6"),
    ):
        for tag in body.select(selector):
            tag.replaceWith(f"[{bbcode_tag}]", *tag.children, f"[/{bbcode_tag}]")

    for br in body.select("br"):
        br.replaceWith("\n")

    for p in body.select("p"):
        p.replaceWith(*p.children)

    for tag in body.select("*"):
        if not (div_class := tag.attrs.get("class", None)):
            tag.replaceWith(f"[tag={tag.name}]", *tag.children, "[/tag.{tag.name}]")
        else:
            tag.replaceWith(f"[tag={tag.name}.{' '.join(div_class) if isinstance(div_class, list) else div_class}]",
                            *tag.children,
                            "[/tag]")

    bbcode: str = body.decode_contents()

    bbcode = sub(" *$", "", bbcode, flags=MULTILINE)
    bbcode = sub("^ *", "", bbcode, flags=MULTILINE)

    for char, substitution in (
            ("©", "(c)"),
            ("™", "(tm)"),
            ("®", "(r)"),
            ("&copy;", "(c)"),
            ("&reg;", "(tm)"),
            ("&trade;", "(r)"),
            ("&lt;", "<"),
            ("&gt;", ">"),
            ("&amp;", "&"),
    ):
        bbcode = bbcode.replace(char, substitution)

    return bbcode.strip(" ")


def bbcode_to_html(bbcode: str) -> str:
    def render_url(_tag_name, value: str, options: dict[str, str], _parent, _context) -> str:
        return f'<a class="auto_link named_url" href="{options.get("url", "#")}">{value}</a>'

    def render_color(_tag_name, value, options, _parent, _context) -> str:
        return f'<span class=bbcode style="color:{options.get("color", "inherit")};">{value}</span>'

    def render_quote(_tag_name, value: str, options: dict[str, str], _parent, _context) -> str:
        author: str = options.get("quote", "")
        author = f"<span class=bbcode_quote_name>{author} wrote:</span>" if author else ""
        return f'<span class="bbcode bbcode_quote">{author}{value}</span>'

    def render_tags(tag_name: str, value: str, options: dict[str, str], _parent, _context) -> str:
        if not options and tag_name.islower():
            return f"<{tag_name}>{value}</{tag_name}>"
        return f"[{tag_name} {' '.join(f'{k}={v}' if v else k for k, v in options.items())}]{value}"

    def render_tag(_tag_name, value: str, options: dict[str, str], _parent, _context) -> str:
        name, *classes = options["tag"].split(".")
        return f'<{name} class="{" ".join(classes)}">{value}</{name}>'

    def parse_extra(page: BeautifulSoup) -> BeautifulSoup:
        child: NavigableString
        child_new: Tag
        has_match: bool = True
        while has_match:
            has_match = False
            for child in [c for e in page.select("*:not(a)") for c in e.children if isinstance(c, NavigableString)]:
                if m_ := match(rf"(.*):({'|'.join(smilie_icons)}):(.*)", child):
                    has_match = True
                    child_new = Tag(name="i", attrs={"class": f"smilie {m_[2]}"})
                    child.replaceWith(m_[1], child_new, m_[3])
                elif m_ := match(r"(.*)(?:@([a-zA-Z0-9.~_-]+)|:link([a-zA-Z0-9.~_-]+):)(.*)", child):
                    has_match = True
                    child_new = Tag(name="a", attrs={"class": "linkusername", "href": f"/user/{m_[2] or m_[3]}"})
                    child_new.insert(0, m_[2] or m_[3])
                    child.replaceWith(m_[1], child_new, m_[4])
                elif m_ := match(r"(.*):(?:icon([a-zA-Z0-9.~_-]+)|([a-zA-Z0-9.~_-]+)icon):(.*)", child):
                    has_match = True
                    user: str = m_[2] or m_[3] or ""
                    child_new = Tag(name="a", attrs={"class": "iconusername", "href": f"/user/{user}"})
                    child_new_img: Tag = Tag(
                        name="img",
                        attrs={"alt": user, "title": user,
                               "src": f"//a.furaffinity.net/{datetime.now():%Y%m%d}/{username_url(user)}.gif"})
                    child_new.insert(0, child_new_img)
                    if m_[2]:
                        child_new.insert(1, f"\xA0{m_[2]}")
                    child.replaceWith(m_[1], child_new, m_[4])
                elif m_ := match(r"(.*)\[ *(?:(\d+)|-)?, *(?:(\d+)|-)? *, *(?:(\d+)|-)? *](.*)", child):
                    has_match = True
                    child_new = Tag(name="span", attrs={"class": "parsed_nav_links"})
                    child_new_1: Union[Tag, str] = "<<<\xA0PREV"
                    child_new_2: Union[Tag, str] = "FIRST"
                    child_new_3: Union[Tag, str] = "NEXT\xA0>>>"
                    if m_[2]:
                        child_new_1 = Tag(name="a", attrs={"href": f"/view/{m_[2]}"})
                        child_new_1.insert(0, "<<<\xA0PREV")
                    if m_[3]:
                        child_new_2 = Tag(name="a", attrs={"href": f"/view/{m_[3]}"})
                        child_new_2.insert(0, "<<<\xA0FIRST")
                    if m_[4]:
                        child_new_3 = Tag(name="a", attrs={"href": f"/view/{m_[4]}"})
                        child_new_3.insert(0, "NEXT\xA0>>>")
                    child_new.insert(0, child_new_1)
                    child_new.insert(1, "\xA0|\xA0")
                    child_new.insert(2, child_new_2)
                    child_new.insert(3, "\xA0|\xA0")
                    child_new.insert(4, child_new_3)
                    child.replaceWith(m_[1], child_new, m_[5])

        for p in page.select("p"):
            p.replaceWith(*p.children)

        return page

    parser: BBCodeParser = BBCodeParser(install_defaults=False, replace_links=False, replace_cosmetic=True)
    parser.REPLACE_ESCAPE = (
        ("&", "&amp;"),
        ("<", "&lt;"),
        (">", "&gt;"),
    )
    parser.REPLACE_COSMETIC = (
        ("(c)", "&copy;"),
        ("(r)", "&reg;"),
        ("(tm)", "&trade;"),
    )

    for tag in ("i", "b", "u", "s", "sub", "sup", "h1", "h2", "h3", "h3", "h4", "h5", "h6"):
        parser.add_formatter(tag, render_tags)
    for align in ("left", "center", "right"):
        parser.add_simple_formatter(align, f'<code class="bbcode bbcode_{align}">%(value)s</code>')

    parser.add_simple_formatter("spoiler", '<span class="bbcode bbcode_spoiler">%(value)s</span>')
    parser.add_simple_formatter("url", '<a class="auto_link named_link">%(value)s</a>')
    parser.add_simple_formatter(
        "iconusername",
        f'<a class=iconusername href="/user/%(value)s">'
        f'<img alt="%(value)s" title="%(value)s" src="//a.furaffinity.net/{datetime.now():%Y%m%d}/%(value)s.gif">'
        f'%(value)s'
        f'</a>'
    )
    parser.add_simple_formatter(
        "usernameicon",
        f'<a class=iconusername href="/user/%(value)s">'
        f'<img alt="%(value)s" title="%(value)s" src="//a.furaffinity.net/{datetime.now():%Y%m%d}/%(value)s.gif">'
        f'</a>'
    )
    parser.add_simple_formatter("linkusername", '<a class=linkusername href="/user/%(value)s">%(value)s</a>')
    parser.add_simple_formatter("hr", "<hr>", standalone=True)

    parser.add_formatter("url", render_url)
    parser.add_formatter("color", render_color)
    parser.add_formatter("quote", render_quote)
    parser.add_formatter("tag", render_tag)

    bbcode = sub(r"-{5,}", "[hr]", bbcode)

    result_page: BeautifulSoup = parse_extra(parse_page(parser.format(bbcode)))
    return (result_page.select_one("html > body") or result_page).decode_contents()


def parse_username_from_url(url: str) -> Optional[str]:
    return m[1] if (m := url_username_regexp.match(parse_url(url).path or "")) else None


def parse_mentions(tag: Tag) -> list[str]:
    mentions: list[str] = [username_url(m[1]) for a in tag.select("a")
                           if (m := match(mentions_regexp, get_attr(a, "href")))]
    return sorted(set([m for m in mentions if m]), key=mentions.index)


def parse_loggedin_user(page: BeautifulSoup) -> Optional[str]:
    return get_attr(avatar, "alt") if (avatar := page.select_one("img.loggedin_user_avatar")) else None


def parse_journal_section(section_tag: Tag) -> dict[str, Any]:
    id_: int = int(section_tag.attrs.get("id", "00000")[4:])
    tag_title: Optional[Tag] = section_tag.select_one("h2")
    tag_date: Optional[Tag] = section_tag.select_one("span.popup_date")
    tag_content: Optional[Tag] = section_tag.select_one("div.journal-body")
    tag_comments: Optional[Tag] = section_tag.select_one("div.section-footer > a > span")

    assert id_ != 0, _raise_exception(ParsingError("Missing ID"))
    assert tag_title is not None, _raise_exception(ParsingError("Missing title tag"))
    assert tag_date is not None, _raise_exception(ParsingError("Missing date tag"))
    assert tag_content is not None, _raise_exception(ParsingError("Missing content tag"))
    assert tag_comments is not None, _raise_exception(ParsingError("Missing comments tag"))

    # noinspection DuplicatedCode
    title: str = tag_title.text.strip()
    date: datetime = parse_date(
        get_attr(tag_date, "title").strip()
        if match(r"^[A-Za-z]+ \d+,.*$", get_attr(tag_date, "title"))
        else tag_date.text.strip()
    )
    content: str = clean_html(inner_html(tag_content))
    mentions: list[str] = parse_mentions(tag_content)
    comments: int = int(tag_comments.text.strip())

    return {
        "id": id_,
        "title": title,
        "date": date,
        "content": content,
        "mentions": mentions,
        "comments": comments,
    }


def parse_journal_page(journal_page: BeautifulSoup) -> dict[str, Any]:
    user_info: dict[str, str] = parse_user_folder(journal_page)
    tag_id: Optional[Tag] = journal_page.select_one("meta[property='og:url']")
    tag_title: Optional[Tag] = journal_page.select_one("h2.journal-title")
    tag_date: Optional[Tag] = journal_page.select_one("span.popup_date")
    tag_header: Optional[Tag] = journal_page.select_one("div.journal-header")
    tag_footer: Optional[Tag] = journal_page.select_one("div.journal-footer")
    tag_content: Optional[Tag] = journal_page.select_one("div.journal-content")
    tag_comments: Optional[Tag] = journal_page.select_one("div.section-footer > span")

    assert tag_id is not None, _raise_exception(ParsingError("Missing ID tag"))
    assert tag_title is not None, _raise_exception(ParsingError("Missing title tag"))
    assert tag_date is not None, _raise_exception(ParsingError("Missing date tag"))
    assert tag_content is not None, _raise_exception(ParsingError("Missing content tag"))
    assert tag_comments is not None, _raise_exception(ParsingError("Missing comments tag"))

    id_: int = int(tag_id.attrs.get("content", "0").strip("/").split("/")[-1])
    # noinspection DuplicatedCode
    title: str = tag_title.text.strip()
    date: datetime = parse_date(
        get_attr(tag_date, "title").strip()
        if match(r"^[A-Za-z]+ \d+,.*$", get_attr(tag_date, "title"))
        else tag_date.text.strip()
    )
    header: str = clean_html(inner_html(tag_header)) if tag_header else ""
    footer: str = clean_html(inner_html(tag_footer)) if tag_footer else ""
    content: str = clean_html(inner_html(tag_content))
    mentions: list[str] = parse_mentions(tag_content)
    comments: int = int(tag_comments.text.strip())

    assert id_ != 0, _raise_exception(ParsingError("Missing ID"))

    return {
        **user_info,
        "id": id_,
        "title": title,
        "date": date,
        "content": content,
        "header": header,
        "footer": footer,
        "mentions": mentions,
        "comments": comments,
    }


def parse_submission_figure(figure_tag: Tag) -> dict[str, Any]:
    id_: int = int(get_attr(figure_tag, "id")[4:])
    tag_title: Optional[Tag] = figure_tag.select_one("figcaption a[href^='/view/']")
    tag_author: Optional[Tag] = figure_tag.select_one("figcaption a[href^='/user/']")
    tag_thumbnail: Optional[Tag] = figure_tag.select_one("img")

    assert tag_title is not None, _raise_exception(ParsingError("Missing title tag"))
    assert tag_author is not None, _raise_exception(ParsingError("Missing author tag"))
    assert tag_thumbnail is not None, _raise_exception(ParsingError("Missing thumbnail tag"))

    title: str = get_attr(tag_title, "title")
    author: str = get_attr(tag_author, "title")
    rating: str = next(c for c in figure_tag["class"] if c.startswith("r-"))[2:]
    type_: str = next(c for c in figure_tag["class"] if c.startswith("t-"))[2:]
    thumbnail_url: str = "https:" + get_attr(tag_thumbnail, "src")

    return {
        "id": id_,
        "title": title,
        "author": author,
        "rating": rating,
        "type": type_,
        "thumbnail_url": thumbnail_url,
    }


def parse_submission_author(author_tag: Tag) -> dict[str, Any]:
    tag_author: Optional[Tag] = author_tag.select_one("div.submission-id-sub-container")

    assert tag_author is not None, _raise_exception(ParsingError("Missing author tag"))

    tag_author_name: Optional[Tag] = tag_author.select_one("a > strong")
    tag_author_icon: Optional[Tag] = author_tag.select_one("img.submission-user-icon")

    assert tag_author_name is not None, _raise_exception(ParsingError("Missing author name tag"))
    assert tag_author_icon is not None, _raise_exception(ParsingError("Missing author icon tag"))

    author_name: str = tag_author_name.text.strip()
    author_title: str = ([*filter(bool, [child.strip()
                                         for child in tag_author.children
                                         if isinstance(child, NavigableString)][3:])] or [""])[-1]
    author_title = author_title if tag_author.select_one('a[href$="/#tip"]') is None else sub(r"\|$", "", author_title)
    author_title = author_title.strip("\xA0 ")  # NBSP
    author_icon_url: str = "https:" + get_attr(tag_author_icon, "src")

    return {
        "author": author_name,
        "author_title": author_title,
        "author_icon_url": author_icon_url,
    }


def parse_submission_page(sub_page: BeautifulSoup) -> dict[str, Any]:
    tag_id: Optional[Tag] = sub_page.select_one("meta[property='og:url']")
    tag_sub_info: Optional[Tag] = sub_page.select_one("div.submission-id-sub-container")

    assert tag_sub_info is not None, _raise_exception(ParsingError("Missing info tag"))

    tag_title: Optional[Tag] = tag_sub_info.select_one("div.submission-title")
    tag_author: Optional[Tag] = sub_page.select_one("div.submission-id-container")
    tag_date: Optional[Tag] = sub_page.select_one("span.popup_date")
    tag_tags: list[Tag] = sub_page.select("section.tags-row a")
    tag_views: Optional[Tag] = sub_page.select_one("div.views span")
    tag_comment_count: Optional[Tag] = sub_page.select_one("section.stats-container div.comments span")
    tag_favorites: Optional[Tag] = sub_page.select_one("div.favorites span")
    tag_rating: Optional[Tag] = sub_page.select_one("div.rating span")
    tag_type: Optional[Tag] = sub_page.select_one("div#submission_page[class^='page-content-type']")
    tag_fav: Optional[Tag] = sub_page.select_one("div.fav > a")
    tag_info: Optional[Tag] = sub_page.select_one("section.info.text")
    tag_user_folders: list[Tag] = sub_page.select("section.folder-list-container > div > a")

    assert tag_info is not None, _raise_exception(ParsingError("Missing info tag"))

    tag_category1: Optional[Tag] = tag_info.select_one("span.category-name")
    tag_category2: Optional[Tag] = tag_info.select_one("span.type-name")
    tag_species: Optional[Tag] = (info_spans := tag_info.select("span"))[2]
    tag_gender: Optional[Tag] = info_spans[3]
    tag_description: Optional[Tag] = sub_page.select_one("div.submission-description")
    tag_folder: Optional[Tag] = sub_page.select_one("a.button[href^='/scraps/'],a.button[href^='/gallery/']")
    tag_file_url: Optional[Tag] = sub_page.select_one("div.download a")
    tag_thumbnail_url: Optional[Tag] = sub_page.select_one("img#submissionImg")
    tag_prev: Optional[Tag] = sub_page.select_one("div.submission-content div.favorite-nav a:nth-child(1)")
    tag_next: Optional[Tag] = sub_page.select_one("div.submission-content div.favorite-nav a:last-child")

    assert tag_id is not None, _raise_exception(ParsingError("Missing id tag"))
    assert tag_title is not None, _raise_exception(ParsingError("Missing title tag"))
    assert tag_author is not None, _raise_exception(ParsingError("Missing author tag"))
    assert tag_date is not None, _raise_exception(ParsingError("Missing date tag"))
    assert tag_views is not None, _raise_exception(ParsingError("Missing views tag"))
    assert tag_comment_count is not None, _raise_exception(ParsingError("Missing comment count tag"))
    assert tag_favorites is not None, _raise_exception(ParsingError("Missing favorites tag"))
    assert tag_rating is not None, _raise_exception(ParsingError("Missing rating tag"))
    assert tag_type is not None, _raise_exception(ParsingError("Missing type tag"))
    assert tag_fav is not None, _raise_exception(ParsingError("Missing fav tag"))
    assert tag_category1 is not None, _raise_exception(ParsingError("Missing category1 tag"))
    assert tag_category2 is not None, _raise_exception(ParsingError("Missing category2 tag"))
    assert tag_species is not None, _raise_exception(ParsingError("Missing species tag"))
    assert tag_gender is not None, _raise_exception(ParsingError("Missing gender tag"))
    assert tag_description is not None, _raise_exception(ParsingError("Missing description tag"))
    assert tag_folder is not None, _raise_exception(ParsingError("Missing folder tag"))
    assert tag_file_url is not None, _raise_exception(ParsingError("Missing file URL tag"))
    assert tag_prev is not None, _raise_exception(ParsingError("Missing prev tag"))
    assert tag_next is not None, _raise_exception(ParsingError("Missing next tag"))

    tag_footer: Optional[Tag] = tag_description.select_one("div.submission-footer")

    id_: int = int(get_attr(tag_id, "content").strip("/").split("/")[-1])
    title: str = tag_title.text.strip()
    date: datetime = parse_date(
        get_attr(tag_date, "title").strip()
        if match(r"^[A-Za-z]+ \d+,.*$", get_attr(tag_date, "title"))
        else tag_date.text.strip()
    )
    tags: list[str] = [t.text.strip() for t in tag_tags]
    category: str = tag_category1.text.strip() + " / " + tag_category2.text.strip()
    species: str = tag_species.text.strip()
    gender: str = tag_gender.text.strip()
    rating: str = tag_rating.text.strip()
    views: int = int(tag_views.text.strip())
    comment_count: int = int(tag_comment_count.text.strip())
    favorites: int = int(tag_favorites.text.strip())
    type_: str = tag_type["class"][0][18:]
    footer: str = ""
    if tag_footer:
        if tag_footer_hr := tag_footer.select_one("hr"):
            tag_footer_hr.decompose()
        footer = clean_html(inner_html(tag_footer))
        tag_footer.decompose()
    description: str = clean_html(inner_html(tag_description))
    mentions: list[str] = parse_mentions(tag_description)
    folder: str = m.group(1).lower() if (m := match(r"^/(scraps|gallery)/.*$", get_attr(tag_folder, "href"))) else ""
    file_url: str = "https:" + get_attr(tag_file_url, "href")
    thumbnail_url: str = ("https:" + get_attr(tag_thumbnail_url, "data-preview-src")) if tag_thumbnail_url else ""
    prev_sub: Optional[int] = int(
        get_attr(tag_prev, "href").split("/")[-2]) if tag_prev and tag_prev.text.lower() == "prev" else None
    next_sub: Optional[int] = int(
        get_attr(tag_next, "href").split("/")[-2]) if tag_next and tag_next.text.lower() == "next" else None
    fav_link: Optional[str] = f"{root}{href}" if (href := get_attr(tag_fav, "href")).startswith("/fav/") else None
    unfav_link: Optional[str] = f"{root}{href}" if (href := get_attr(tag_fav, "href")).startswith("/unfav/") else None
    user_folders: list[tuple[str, str, str]] = []
    for a in tag_user_folders:
        tag_folder_name: Optional[Tag] = a.select_one("span")
        tag_folder_group: Optional[Tag] = a.select_one("strong")
        assert tag_folder_name is not None, _raise_exception(ParsingError("Missing folder name tag"))
        user_folders.append((
            tag_folder_name.text.strip(),
            (root + href) if (href := a.attrs.get("href", "")) else "",
            tag_folder_group.text.strip() if tag_folder_group else ""
        ))

    return {
        "id": id_,
        "title": title,
        **parse_submission_author(tag_author),
        "date": date,
        "tags": tags,
        "category": category,
        "species": species,
        "gender": gender,
        "rating": rating,
        "views": views,
        "comment_count": comment_count,
        "favorites": favorites,
        "type": type_,
        "footer": footer,
        "description": description,
        "mentions": mentions,
        "folder": folder,
        "user_folders": user_folders,
        "file_url": file_url,
        "thumbnail_url": thumbnail_url,
        "prev": prev_sub,
        "next": next_sub,
        "fav_link": fav_link,
        "unfav_link": unfav_link,
    }


def parse_user_page(user_page: BeautifulSoup) -> dict[str, Any]:
    tag_status: Optional[Tag] = user_page.select_one("div.username h2")
    tag_profile: Optional[Tag] = user_page.select_one("div.userpage-profile")
    tag_title_join_date: Optional[Tag] = user_page.select_one("div.userpage-flex-item.username > span")
    tag_stats: Optional[Tag] = user_page.select_one("div.userpage-section-right div.table")
    tag_watchlist_to: Optional[Tag] = user_page.select_one("a[href*='watchlist/to']")
    tag_watchlist_by: Optional[Tag] = user_page.select_one("a[href*='watchlist/by']")
    tag_infos: list[Tag] = user_page.select("div#userpage-contact-item div.table-row")
    tag_contacts: list[Tag] = user_page.select("div#userpage-contact div.user-contact-user-info")
    tag_user_icon_url: Optional[Tag] = user_page.select_one("img.user-nav-avatar")
    tag_user_nav_controls: Optional[Tag] = user_page.select_one("div.user-nav-controls")
    tag_meta_url: Optional[Tag] = user_page.select_one('meta[property="og:url"]')

    assert tag_status is not None, _raise_exception(ParsingError("Missing name tag"))
    assert tag_profile is not None, _raise_exception(ParsingError("Missing profile tag"))
    assert tag_title_join_date is not None, _raise_exception(ParsingError("Missing join date tag"))
    assert tag_stats is not None, _raise_exception(ParsingError("Missing stats tag"))
    assert tag_watchlist_to is not None, _raise_exception(ParsingError("Missing watchlist to tag"))
    assert tag_watchlist_by is not None, _raise_exception(ParsingError("Missing watchlist by tag"))
    assert tag_user_icon_url is not None, _raise_exception(ParsingError("Missing user icon URL tag"))
    assert tag_user_nav_controls is not None, _raise_exception(ParsingError("Missing user nav controls tag"))
    assert tag_meta_url is not None, _raise_exception(ParsingError("Missing meta tag"))

    tag_watch: Optional[Tag] = tag_user_nav_controls.select_one("a[href^='/watch/'], a[href^='/unwatch/']")
    tag_block: Optional[Tag] = tag_user_nav_controls.select_one("a[href^='/block/'], a[href^='/unblock/']")

    status: str = ""
    name: str = tag_status.text.strip()
    if username_url(name) != username_url(parse_username_from_url(get_attr(tag_meta_url, "content")) or ""):
        status, name = name[0], name[1:]
    title: str = ttd[0].strip() if len(ttd := tag_title_join_date.text.rsplit("|", 1)) > 1 else ""
    join_date: datetime = parse_date(ttd[-1].strip().split(":", 1)[1])
    profile: str = clean_html(inner_html(tag_profile))
    stats: tuple[int, ...] = (
        *map(lambda s: int(s.split(":")[1]), filter(bool, map(str.strip, tag_stats.text.split("\n")))),
        int(m[1]) if (m := search(r"(\d+)", tag_watchlist_to.text)) else 0,
        int(m[1]) if (m := search(r"(\d+)", tag_watchlist_by.text)) else 0,
    )

    tag_key: Optional[Tag]
    info: dict[str, str] = {}
    contacts: dict[str, str] = {}
    for tb in tag_infos:
        if (tag_key := tb.select_one("div")) is None:
            continue
        elif "profile-empty" in tb.attrs.get("class", []):
            continue
        elif not (val := [*filter(bool, [c.strip() for c in tb.children if isinstance(c, NavigableString)])][-1:]):
            continue
        info[tag_key.text.strip()] = val[0]
    for pc in tag_contacts:
        if (tag_key := pc.select_one("span")) is None:
            continue
        contacts[tag_key.text.strip()] = get_attr(a, "href") if (a := pc.select_one("a")) else \
            [*filter(bool, map(str.strip, pc.text.split("\n")))][-1]
    user_icon_url: str = "https:" + get_attr(tag_user_icon_url, "src")
    tag_watch_href: str = get_attr(tag_watch, "href") if tag_watch else ""
    watch: Optional[str] = f"{root}{tag_watch_href}" if tag_watch_href.startswith("/watch/") else None
    unwatch: Optional[str] = f"{root}{tag_watch_href}" if tag_watch_href.startswith("/unwatch/") else None
    tag_block_href: str = get_attr(tag_block, "href") if tag_block else ""
    block: Optional[str] = f"{root}{tag_block_href}" if tag_block_href.startswith("/block/") else None
    unblock: Optional[str] = f"{root}{tag_block_href}" if tag_block_href.startswith("/unblock/") else None

    return {
        "name": name,
        "status": status,
        "title": title,
        "join_date": join_date,
        "profile": profile,
        "stats": stats,
        "info": info,
        "contacts": contacts,
        "user_icon_url": user_icon_url,
        "watch": watch,
        "unwatch": unwatch,
        "block": block,
        "unblock": unblock,
    }


def parse_comment_tag(tag: Tag) -> dict:
    tag_id: Optional[Tag] = tag.select_one("a")
    tag_username: Optional[Tag] = tag.select_one("div.header strong.comment_username > h3")
    tag_user_icon: Optional[Tag] = tag.select_one("div.header img.comment_useravatar")
    tag_user_title: Optional[Tag] = tag.select_one("div.header div.name div.cell span.hideonmobile")
    tag_body: Optional[Tag] = tag.select_one("div.base > div.body")
    tag_parent_link: Optional[Tag] = tag.select_one("a.comment-parent")
    tag_edited: Optional[Tag] = tag.select_one("img.edited")

    assert tag_id is not None, _raise_exception(ParsingError("Missing link tag"))
    assert tag_body is not None, _raise_exception(ParsingError("Missing body tag"))

    attr_id: Optional[str] = tag_id.attrs.get("id")

    assert attr_id is not None, _raise_exception(ParsingError("Missing id attribute"))

    comment_id: int = int(attr_id.removeprefix("cid:"))
    comment_text: str = clean_html(inner_html(tag_body))

    if tag_username is None:
        return {
            "id": comment_id,
            "user_name": "",
            "user_title": "",
            "user_icon_url": "",
            "timestamp": 0,
            "text": comment_text,
            "parent": None,
            "edited": tag_edited is not None,
            "hidden": True,
        }

    assert tag_username is not None, _raise_exception(ParsingError("Missing user name tag"))
    assert tag_user_icon is not None, _raise_exception(ParsingError("Missing user icon tag"))
    assert tag_user_title is not None, _raise_exception(ParsingError("Missing user title tag"))

    attr_timestamp: Optional[str] = tag.attrs.get("data-timestamp")
    attr_user_icon: Optional[str] = tag_user_icon.attrs.get("src")
    attr_parent_href: Optional[str] = tag_parent_link.attrs.get("href") if tag_parent_link is not None else None

    assert attr_timestamp is not None, _raise_exception(ParsingError("Missing timestamp attribute"))
    assert attr_user_icon is not None, _raise_exception(ParsingError("Missing user icon src attribute"))

    parent_id: Optional[int] = int(attr_parent_href.removeprefix("#cid:")) if attr_parent_href else None

    return {
        "id": comment_id,
        "user_name": tag_username.text.strip(),
        "user_title": tag_user_title.text.strip(),
        "user_icon_url": "https:" + attr_user_icon,
        "timestamp": int(attr_timestamp),
        "text": comment_text,
        "parent": parent_id,
        "edited": tag_edited is not None,
        "hidden": False,
    }


def parse_comments(page: BeautifulSoup) -> list[Tag]:
    return page.select("div.comment_container")


def parse_user_tag(user_tag: Tag) -> dict[str, Any]:
    tag_status: Optional[Tag] = user_tag.select_one("h2")
    tag_title: Optional[Tag] = user_tag.select_one("span")

    assert tag_status, _raise_exception(ParsingError("Missing status and username tag"))
    assert tag_title, _raise_exception(ParsingError("Missing title and join date tag"))

    status: str = ""
    name: str = tag_status.text.strip()
    title: str
    join_date_str: str

    if not user_tag.select_one("img.type-admin"):
        status, name = name[0], name[1:]

    if "|" in (tag_title_text := tag_title.text.strip()):
        title, join_date_str = tag_title_text.rsplit("|", 1)
    else:
        title, join_date_str = "", tag_title_text
    join_date: datetime = parse_date(join_date_str.split(":", 1)[1].strip())

    return {
        "user_name": name,
        "user_status": status,
        "user_title": title,
        "user_join_date": join_date,
    }


def parse_user_folder(folder_page: BeautifulSoup) -> dict[str, Any]:
    tag_username: Optional[Tag] = folder_page.select_one("div.userpage-flex-item.username")
    tag_user_icon: Optional[Tag] = folder_page.select_one("img.user-nav-avatar")
    assert tag_username is not None, _raise_exception(ParsingError("Missing username tag"))
    assert tag_user_icon is not None, _raise_exception(ParsingError("Missing user icon tag"))
    return {
        **parse_user_tag(tag_username),
        "user_icon_url": "https:" + get_attr(tag_user_icon, "src"),
    }


def parse_submission_figures(figures_page: BeautifulSoup) -> list[Tag]:
    return figures_page.select("figure[id^='sid-']")


def parse_user_submissions(submissions_page: BeautifulSoup) -> dict[str, Any]:
    user_info: dict[str, str] = parse_user_folder(submissions_page)
    last_page: bool = not any(b.text.lower() == "next" for b in submissions_page.select("form button.button"))

    return {
        **user_info,
        "figures": parse_submission_figures(submissions_page),
        "last_page": last_page,
    }


def parse_user_favorites(favorites_page: BeautifulSoup) -> dict[str, Any]:
    parsed_submissions = parse_user_submissions(favorites_page)
    tag_next_page: Optional[Tag] = favorites_page.select_one("a[class~=button][class~=standard][class~=right]")
    next_page: str = get_attr(tag_next_page, "href").split("/", 3)[-1] if tag_next_page else ""

    return {
        **parsed_submissions,
        "next_page": next_page,
    }


def parse_user_journals(journals_page: BeautifulSoup) -> dict[str, Any]:
    user_info: dict[str, str] = parse_user_folder(journals_page)
    sections: list[Tag] = journals_page.select("section[id^='jid:']")
    next_page_tag: Optional[Tag] = journals_page.select_one("div.mini-nav > div.mini-nav-cell:first-child > a.button")

    return {
        **user_info,
        "sections": sections,
        "last_page": next_page_tag is None,
    }


def parse_watchlist(watch_page: BeautifulSoup) -> tuple[list[tuple[str, str]], int]:
    tag_next: Optional[Tag] = watch_page.select_one("section div.floatright form[method=get]")
    match_next: Optional[Match] = watchlist_next_regexp.match(get_attr(tag_next, "action")) if tag_next else None

    watches: list[tuple[str, str]] = []

    for tag_user in watch_page.select("div.watch-list-items"):
        user_link: Optional[Tag] = tag_user.select_one("a")
        assert user_link, _raise_exception(ParsingError("Missing user link"))

        username: str = user_link.text.strip()
        user_link.decompose()

        status: str = tag_user.text.strip()

        watches.append((status, username))

    return watches, int(match_next[1]) if match_next else 0
>>>>>>> 5ef36e5c
<|MERGE_RESOLUTION|>--- conflicted
+++ resolved
@@ -15,850 +15,20 @@
 from typing import Optional
 from typing import Union
 
-<<<<<<< HEAD
 def parse_html_page(text: str) -> BeautifulSoup:
-=======
-from bbcode import Parser as BBCodeParser  # type:ignore
-from bs4 import BeautifulSoup
-from bs4.element import NavigableString
-from bs4.element import Tag
-from dateutil.parser import parse as parse_date
-from htmlmin import minify  # type:ignore
-from urllib3.util import parse_url
-
-from .connection import root
-from .exceptions import DisabledAccount
-from .exceptions import NoTitle
-from .exceptions import NonePage
-from .exceptions import NotFound
-from .exceptions import NoticeMessage
-from .exceptions import ParsingError
-from .exceptions import ServerError
-from .exceptions import _raise_exception
-
-relative_url: Pattern = re_compile(r"^(?:https?://(?:www\.)?furaffinity\.net)?(.*)")
-mentions_regexp: Pattern = re_compile(r"^(?:(?:https?://)?(?:www\.)?furaffinity\.net)?/user/([^/#]+).*$")
-url_username_regexp: Pattern = re_compile(r"/(?:user|gallery|scraps|favorites|journals|commissions)/([^/]+)(/.*)?")
-watchlist_next_regexp: Pattern = re_compile(r"/watchlist/(?:by|to)/[^/]+/(\d+)")
-not_found_messages: tuple[str, ...] = ("not in our database", "cannot be found", "could not be found", "user not found")
-deactivated_messages: tuple[str, ...] = ("deactivated", "pending deletion")
-smilie_icons: tuple[str, ...] = (
-    "crying", "derp", "dunno", "embarrassed", "evil", "gift", "huh", "lmao", "love", "nerd", "note", "oooh", "pleased",
-    "rollingeyes", "sad", "sarcastic", "serious", "sleepy", "smile", "teeth", "tongue", "veryhappy", "wink", "yelling",
-    "zipped", "angel", "badhairday", "cd", "coffee", "cool", "whatever"
-)
-
-
-def get_attr(tag: Tag, attr: str) -> str:
-    return value[0] if isinstance(value := tag.attrs[attr], list) else value
-
-
-def parse_page(text: str) -> BeautifulSoup:
->>>>>>> 5ef36e5c
     return BeautifulSoup(text, "lxml")
 
 def bbcode_to_html(bbcode: str) -> str:
     import faapi.furaffinity.furaffinity_parser
     return faapi.furaffinity.furaffinity_parser.bbcode_to_html(bbcode)
 
-<<<<<<< HEAD
 def html_to_bbcode(html: str) -> str:
     import faapi.furaffinity.furaffinity_parser
     return faapi.furaffinity.furaffinity_parser.html_to_bbcode(html)
     
-=======
-def check_page_raise(page: BeautifulSoup) -> None:
-    if page is None:
-        raise NonePage
-    elif not (title := page.title.text.lower() if page.title else ""):
-        raise NoTitle
-    elif title.startswith("account disabled"):
-        raise DisabledAccount
-    elif title == "system error":
-        error_text: str = error.text if (error := page.select_one("div.section-body")) else ""
-        if any(m in error_text.lower() for m in not_found_messages):
-            raise NotFound
-        else:
-            raise ServerError(*filter(bool, map(str.strip, error_text.splitlines())))
-    elif notice := page.select_one("section.notice-message"):
-        notice_text: str = notice.text
-        if any(m in notice_text.lower() for m in deactivated_messages):
-            raise DisabledAccount
-        elif any(m in notice_text.lower() for m in not_found_messages):
-            raise NotFound
-        else:
-            raise NoticeMessage(*filter(bool, map(str.strip, notice_text.splitlines())))
-
-
-def username_url(username: str) -> str:
-    return sub(r"[^a-z\d.~`-]", "", username.lower())
-
-
->>>>>>> 5ef36e5c
 def inner_html(tag: Tag) -> str:
     return tag.decode_contents()
 
 
 def clean_html(html: str) -> str:
-<<<<<<< HEAD
-    return sub(r" *(<br/?>) *", r"\1", minify(html, remove_comments=True, reduce_boolean_attributes=True)).strip()
-=======
-    return sub(r" *(<br/?>) *", r"\1", minify(html, remove_comments=True, reduce_boolean_attributes=True)).strip()
-
-
-def html_to_bbcode(html: str) -> str:
-    body: Optional[Tag] = parse_page(f"<html><body>{html}</body></html>").select_one("html > body")
-    if not body:
-        return ""
-
-    for linkusername in body.select("a.linkusername"):
-        linkusername.replaceWith(f"@{linkusername.text.strip()}")
-
-    for iconusername in body.select("a.iconusername,a.usernameicon"):
-        username: str = iconusername.text.strip() or iconusername.attrs.get('href', '').strip('/').split('/')[-1]
-        if icon := iconusername.select_one("img"):
-            username = icon.attrs.get('alt', '').strip() or username
-        iconusername.replaceWith(f":icon{username}:" if iconusername.text.strip() else f":{username}icon:")
-
-    for img in body.select("img"):
-        img.replaceWith(f"[img={img.attrs.get('src', '')}/]")
-
-    for hr in body.select("hr"):
-        hr.replaceWith("-----")
-
-    for smilie in body.select("i.smilie"):
-        smilie_class: list[str] = list(smilie.attrs.get("class", []))
-        smilie_name: str = next(filter(lambda c: c not in ["smilie", ""], smilie_class), "")
-        smilie.replaceWith(f":{smilie_name or 'smilie'}:")
-
-    for span in body.select("span.bbcode[style*=color]"):
-        if m := match(r".*color: ?([^ ;]+).*", span.attrs["style"]):
-            span.replaceWith(f"[color={m[1]}]", *span.children, "[/color]")
-        else:
-            span.replaceWith(*span.children)
-
-    for nav_link in body.select("span.parsed_nav_links"):
-        a_tags = nav_link.select("a")
-        a_prev_tag: Optional[Tag] = next((a for a in a_tags if "prev" in a.text.lower()), None)
-        a_frst_tag: Optional[Tag] = next((a for a in a_tags if "first" in a.text.lower()), None)
-        a_next_tag: Optional[Tag] = next((a for a in a_tags if "next" in a.text.lower()), None)
-        a_prev = a_prev_tag.attrs.get("href", "").strip("/").split("/")[-1] if a_prev_tag else ""
-        a_frst = a_frst_tag.attrs.get("href", "").strip("/").split("/")[-1] if a_frst_tag else ""
-        a_next = a_next_tag.attrs.get("href", "").strip("/").split("/")[-1] if a_next_tag else ""
-        nav_link.replaceWith(f"[{a_prev or '-'},{a_frst or '-'},{a_next or '-'}]")
-
-    for a in body.select("a.auto_link_shortened:not(.named_url), a.auto_link:not(.named_url)"):
-        a.replaceWith(a.attrs.get('href', ''))
-
-    for a in body.select("a"):
-        href_match: Optional[Match] = relative_url.match(a.attrs.get('href', ''))
-        a.replaceWith(f"[url={href_match[1] if href_match else a.attrs.get('href', '')}]",
-                      *a.children,
-                      "[/url]")
-
-    for yt in body.select("iframe[src*='youtube.com/embed']"):
-        yt.replaceWith(f"[yt]https://youtube.com/embed/{yt.attrs.get('src', '').strip('/').split('/')}[/yt]")
-
-    for quote_name_tag in body.select("span.bbcode.bbcode_quote > span.bbcode_quote_name"):
-        quote_author: str = quote_name_tag.text.strip().removesuffix('wrote:').strip()
-        quote_tag = quote_name_tag.parent
-        if not quote_tag:
-            quote_name_tag.replaceWith(quote_author)
-            continue
-        quote_name_tag.decompose()
-        quote_tag.replaceWith(f"[quote{('=' + quote_author) if quote_author else ''}]",
-                              *quote_tag.children,
-                              "[/quote]")
-
-    for quote_tag in body.select("span.bbcode.bbcode_quote"):
-        quote_tag.replaceWith("[quote]", *quote_tag.children, "[/quote]")
-
-    for [selector, bbcode_tag] in (
-            ("i", "i"),
-            ("b", "b"),
-            ("strong", "b"),
-            ("u", "u"),
-            ("s", "s"),
-            ("code.bbcode_left", "left"),
-            ("code.bbcode_center", "center"),
-            ("code.bbcode_right", "right"),
-            ("span.bbcode_spoiler", "spoiler"),
-            ("sub", "sub"),
-            ("sup", "sup"),
-            ("h1", "h1"),
-            ("h2", "h2"),
-            ("h3", "h3"),
-            ("h4", "h4"),
-            ("h5", "h5"),
-            ("h6", "h6"),
-    ):
-        for tag in body.select(selector):
-            tag.replaceWith(f"[{bbcode_tag}]", *tag.children, f"[/{bbcode_tag}]")
-
-    for br in body.select("br"):
-        br.replaceWith("\n")
-
-    for p in body.select("p"):
-        p.replaceWith(*p.children)
-
-    for tag in body.select("*"):
-        if not (div_class := tag.attrs.get("class", None)):
-            tag.replaceWith(f"[tag={tag.name}]", *tag.children, "[/tag.{tag.name}]")
-        else:
-            tag.replaceWith(f"[tag={tag.name}.{' '.join(div_class) if isinstance(div_class, list) else div_class}]",
-                            *tag.children,
-                            "[/tag]")
-
-    bbcode: str = body.decode_contents()
-
-    bbcode = sub(" *$", "", bbcode, flags=MULTILINE)
-    bbcode = sub("^ *", "", bbcode, flags=MULTILINE)
-
-    for char, substitution in (
-            ("©", "(c)"),
-            ("™", "(tm)"),
-            ("®", "(r)"),
-            ("&copy;", "(c)"),
-            ("&reg;", "(tm)"),
-            ("&trade;", "(r)"),
-            ("&lt;", "<"),
-            ("&gt;", ">"),
-            ("&amp;", "&"),
-    ):
-        bbcode = bbcode.replace(char, substitution)
-
-    return bbcode.strip(" ")
-
-
-def bbcode_to_html(bbcode: str) -> str:
-    def render_url(_tag_name, value: str, options: dict[str, str], _parent, _context) -> str:
-        return f'<a class="auto_link named_url" href="{options.get("url", "#")}">{value}</a>'
-
-    def render_color(_tag_name, value, options, _parent, _context) -> str:
-        return f'<span class=bbcode style="color:{options.get("color", "inherit")};">{value}</span>'
-
-    def render_quote(_tag_name, value: str, options: dict[str, str], _parent, _context) -> str:
-        author: str = options.get("quote", "")
-        author = f"<span class=bbcode_quote_name>{author} wrote:</span>" if author else ""
-        return f'<span class="bbcode bbcode_quote">{author}{value}</span>'
-
-    def render_tags(tag_name: str, value: str, options: dict[str, str], _parent, _context) -> str:
-        if not options and tag_name.islower():
-            return f"<{tag_name}>{value}</{tag_name}>"
-        return f"[{tag_name} {' '.join(f'{k}={v}' if v else k for k, v in options.items())}]{value}"
-
-    def render_tag(_tag_name, value: str, options: dict[str, str], _parent, _context) -> str:
-        name, *classes = options["tag"].split(".")
-        return f'<{name} class="{" ".join(classes)}">{value}</{name}>'
-
-    def parse_extra(page: BeautifulSoup) -> BeautifulSoup:
-        child: NavigableString
-        child_new: Tag
-        has_match: bool = True
-        while has_match:
-            has_match = False
-            for child in [c for e in page.select("*:not(a)") for c in e.children if isinstance(c, NavigableString)]:
-                if m_ := match(rf"(.*):({'|'.join(smilie_icons)}):(.*)", child):
-                    has_match = True
-                    child_new = Tag(name="i", attrs={"class": f"smilie {m_[2]}"})
-                    child.replaceWith(m_[1], child_new, m_[3])
-                elif m_ := match(r"(.*)(?:@([a-zA-Z0-9.~_-]+)|:link([a-zA-Z0-9.~_-]+):)(.*)", child):
-                    has_match = True
-                    child_new = Tag(name="a", attrs={"class": "linkusername", "href": f"/user/{m_[2] or m_[3]}"})
-                    child_new.insert(0, m_[2] or m_[3])
-                    child.replaceWith(m_[1], child_new, m_[4])
-                elif m_ := match(r"(.*):(?:icon([a-zA-Z0-9.~_-]+)|([a-zA-Z0-9.~_-]+)icon):(.*)", child):
-                    has_match = True
-                    user: str = m_[2] or m_[3] or ""
-                    child_new = Tag(name="a", attrs={"class": "iconusername", "href": f"/user/{user}"})
-                    child_new_img: Tag = Tag(
-                        name="img",
-                        attrs={"alt": user, "title": user,
-                               "src": f"//a.furaffinity.net/{datetime.now():%Y%m%d}/{username_url(user)}.gif"})
-                    child_new.insert(0, child_new_img)
-                    if m_[2]:
-                        child_new.insert(1, f"\xA0{m_[2]}")
-                    child.replaceWith(m_[1], child_new, m_[4])
-                elif m_ := match(r"(.*)\[ *(?:(\d+)|-)?, *(?:(\d+)|-)? *, *(?:(\d+)|-)? *](.*)", child):
-                    has_match = True
-                    child_new = Tag(name="span", attrs={"class": "parsed_nav_links"})
-                    child_new_1: Union[Tag, str] = "<<<\xA0PREV"
-                    child_new_2: Union[Tag, str] = "FIRST"
-                    child_new_3: Union[Tag, str] = "NEXT\xA0>>>"
-                    if m_[2]:
-                        child_new_1 = Tag(name="a", attrs={"href": f"/view/{m_[2]}"})
-                        child_new_1.insert(0, "<<<\xA0PREV")
-                    if m_[3]:
-                        child_new_2 = Tag(name="a", attrs={"href": f"/view/{m_[3]}"})
-                        child_new_2.insert(0, "<<<\xA0FIRST")
-                    if m_[4]:
-                        child_new_3 = Tag(name="a", attrs={"href": f"/view/{m_[4]}"})
-                        child_new_3.insert(0, "NEXT\xA0>>>")
-                    child_new.insert(0, child_new_1)
-                    child_new.insert(1, "\xA0|\xA0")
-                    child_new.insert(2, child_new_2)
-                    child_new.insert(3, "\xA0|\xA0")
-                    child_new.insert(4, child_new_3)
-                    child.replaceWith(m_[1], child_new, m_[5])
-
-        for p in page.select("p"):
-            p.replaceWith(*p.children)
-
-        return page
-
-    parser: BBCodeParser = BBCodeParser(install_defaults=False, replace_links=False, replace_cosmetic=True)
-    parser.REPLACE_ESCAPE = (
-        ("&", "&amp;"),
-        ("<", "&lt;"),
-        (">", "&gt;"),
-    )
-    parser.REPLACE_COSMETIC = (
-        ("(c)", "&copy;"),
-        ("(r)", "&reg;"),
-        ("(tm)", "&trade;"),
-    )
-
-    for tag in ("i", "b", "u", "s", "sub", "sup", "h1", "h2", "h3", "h3", "h4", "h5", "h6"):
-        parser.add_formatter(tag, render_tags)
-    for align in ("left", "center", "right"):
-        parser.add_simple_formatter(align, f'<code class="bbcode bbcode_{align}">%(value)s</code>')
-
-    parser.add_simple_formatter("spoiler", '<span class="bbcode bbcode_spoiler">%(value)s</span>')
-    parser.add_simple_formatter("url", '<a class="auto_link named_link">%(value)s</a>')
-    parser.add_simple_formatter(
-        "iconusername",
-        f'<a class=iconusername href="/user/%(value)s">'
-        f'<img alt="%(value)s" title="%(value)s" src="//a.furaffinity.net/{datetime.now():%Y%m%d}/%(value)s.gif">'
-        f'%(value)s'
-        f'</a>'
-    )
-    parser.add_simple_formatter(
-        "usernameicon",
-        f'<a class=iconusername href="/user/%(value)s">'
-        f'<img alt="%(value)s" title="%(value)s" src="//a.furaffinity.net/{datetime.now():%Y%m%d}/%(value)s.gif">'
-        f'</a>'
-    )
-    parser.add_simple_formatter("linkusername", '<a class=linkusername href="/user/%(value)s">%(value)s</a>')
-    parser.add_simple_formatter("hr", "<hr>", standalone=True)
-
-    parser.add_formatter("url", render_url)
-    parser.add_formatter("color", render_color)
-    parser.add_formatter("quote", render_quote)
-    parser.add_formatter("tag", render_tag)
-
-    bbcode = sub(r"-{5,}", "[hr]", bbcode)
-
-    result_page: BeautifulSoup = parse_extra(parse_page(parser.format(bbcode)))
-    return (result_page.select_one("html > body") or result_page).decode_contents()
-
-
-def parse_username_from_url(url: str) -> Optional[str]:
-    return m[1] if (m := url_username_regexp.match(parse_url(url).path or "")) else None
-
-
-def parse_mentions(tag: Tag) -> list[str]:
-    mentions: list[str] = [username_url(m[1]) for a in tag.select("a")
-                           if (m := match(mentions_regexp, get_attr(a, "href")))]
-    return sorted(set([m for m in mentions if m]), key=mentions.index)
-
-
-def parse_loggedin_user(page: BeautifulSoup) -> Optional[str]:
-    return get_attr(avatar, "alt") if (avatar := page.select_one("img.loggedin_user_avatar")) else None
-
-
-def parse_journal_section(section_tag: Tag) -> dict[str, Any]:
-    id_: int = int(section_tag.attrs.get("id", "00000")[4:])
-    tag_title: Optional[Tag] = section_tag.select_one("h2")
-    tag_date: Optional[Tag] = section_tag.select_one("span.popup_date")
-    tag_content: Optional[Tag] = section_tag.select_one("div.journal-body")
-    tag_comments: Optional[Tag] = section_tag.select_one("div.section-footer > a > span")
-
-    assert id_ != 0, _raise_exception(ParsingError("Missing ID"))
-    assert tag_title is not None, _raise_exception(ParsingError("Missing title tag"))
-    assert tag_date is not None, _raise_exception(ParsingError("Missing date tag"))
-    assert tag_content is not None, _raise_exception(ParsingError("Missing content tag"))
-    assert tag_comments is not None, _raise_exception(ParsingError("Missing comments tag"))
-
-    # noinspection DuplicatedCode
-    title: str = tag_title.text.strip()
-    date: datetime = parse_date(
-        get_attr(tag_date, "title").strip()
-        if match(r"^[A-Za-z]+ \d+,.*$", get_attr(tag_date, "title"))
-        else tag_date.text.strip()
-    )
-    content: str = clean_html(inner_html(tag_content))
-    mentions: list[str] = parse_mentions(tag_content)
-    comments: int = int(tag_comments.text.strip())
-
-    return {
-        "id": id_,
-        "title": title,
-        "date": date,
-        "content": content,
-        "mentions": mentions,
-        "comments": comments,
-    }
-
-
-def parse_journal_page(journal_page: BeautifulSoup) -> dict[str, Any]:
-    user_info: dict[str, str] = parse_user_folder(journal_page)
-    tag_id: Optional[Tag] = journal_page.select_one("meta[property='og:url']")
-    tag_title: Optional[Tag] = journal_page.select_one("h2.journal-title")
-    tag_date: Optional[Tag] = journal_page.select_one("span.popup_date")
-    tag_header: Optional[Tag] = journal_page.select_one("div.journal-header")
-    tag_footer: Optional[Tag] = journal_page.select_one("div.journal-footer")
-    tag_content: Optional[Tag] = journal_page.select_one("div.journal-content")
-    tag_comments: Optional[Tag] = journal_page.select_one("div.section-footer > span")
-
-    assert tag_id is not None, _raise_exception(ParsingError("Missing ID tag"))
-    assert tag_title is not None, _raise_exception(ParsingError("Missing title tag"))
-    assert tag_date is not None, _raise_exception(ParsingError("Missing date tag"))
-    assert tag_content is not None, _raise_exception(ParsingError("Missing content tag"))
-    assert tag_comments is not None, _raise_exception(ParsingError("Missing comments tag"))
-
-    id_: int = int(tag_id.attrs.get("content", "0").strip("/").split("/")[-1])
-    # noinspection DuplicatedCode
-    title: str = tag_title.text.strip()
-    date: datetime = parse_date(
-        get_attr(tag_date, "title").strip()
-        if match(r"^[A-Za-z]+ \d+,.*$", get_attr(tag_date, "title"))
-        else tag_date.text.strip()
-    )
-    header: str = clean_html(inner_html(tag_header)) if tag_header else ""
-    footer: str = clean_html(inner_html(tag_footer)) if tag_footer else ""
-    content: str = clean_html(inner_html(tag_content))
-    mentions: list[str] = parse_mentions(tag_content)
-    comments: int = int(tag_comments.text.strip())
-
-    assert id_ != 0, _raise_exception(ParsingError("Missing ID"))
-
-    return {
-        **user_info,
-        "id": id_,
-        "title": title,
-        "date": date,
-        "content": content,
-        "header": header,
-        "footer": footer,
-        "mentions": mentions,
-        "comments": comments,
-    }
-
-
-def parse_submission_figure(figure_tag: Tag) -> dict[str, Any]:
-    id_: int = int(get_attr(figure_tag, "id")[4:])
-    tag_title: Optional[Tag] = figure_tag.select_one("figcaption a[href^='/view/']")
-    tag_author: Optional[Tag] = figure_tag.select_one("figcaption a[href^='/user/']")
-    tag_thumbnail: Optional[Tag] = figure_tag.select_one("img")
-
-    assert tag_title is not None, _raise_exception(ParsingError("Missing title tag"))
-    assert tag_author is not None, _raise_exception(ParsingError("Missing author tag"))
-    assert tag_thumbnail is not None, _raise_exception(ParsingError("Missing thumbnail tag"))
-
-    title: str = get_attr(tag_title, "title")
-    author: str = get_attr(tag_author, "title")
-    rating: str = next(c for c in figure_tag["class"] if c.startswith("r-"))[2:]
-    type_: str = next(c for c in figure_tag["class"] if c.startswith("t-"))[2:]
-    thumbnail_url: str = "https:" + get_attr(tag_thumbnail, "src")
-
-    return {
-        "id": id_,
-        "title": title,
-        "author": author,
-        "rating": rating,
-        "type": type_,
-        "thumbnail_url": thumbnail_url,
-    }
-
-
-def parse_submission_author(author_tag: Tag) -> dict[str, Any]:
-    tag_author: Optional[Tag] = author_tag.select_one("div.submission-id-sub-container")
-
-    assert tag_author is not None, _raise_exception(ParsingError("Missing author tag"))
-
-    tag_author_name: Optional[Tag] = tag_author.select_one("a > strong")
-    tag_author_icon: Optional[Tag] = author_tag.select_one("img.submission-user-icon")
-
-    assert tag_author_name is not None, _raise_exception(ParsingError("Missing author name tag"))
-    assert tag_author_icon is not None, _raise_exception(ParsingError("Missing author icon tag"))
-
-    author_name: str = tag_author_name.text.strip()
-    author_title: str = ([*filter(bool, [child.strip()
-                                         for child in tag_author.children
-                                         if isinstance(child, NavigableString)][3:])] or [""])[-1]
-    author_title = author_title if tag_author.select_one('a[href$="/#tip"]') is None else sub(r"\|$", "", author_title)
-    author_title = author_title.strip("\xA0 ")  # NBSP
-    author_icon_url: str = "https:" + get_attr(tag_author_icon, "src")
-
-    return {
-        "author": author_name,
-        "author_title": author_title,
-        "author_icon_url": author_icon_url,
-    }
-
-
-def parse_submission_page(sub_page: BeautifulSoup) -> dict[str, Any]:
-    tag_id: Optional[Tag] = sub_page.select_one("meta[property='og:url']")
-    tag_sub_info: Optional[Tag] = sub_page.select_one("div.submission-id-sub-container")
-
-    assert tag_sub_info is not None, _raise_exception(ParsingError("Missing info tag"))
-
-    tag_title: Optional[Tag] = tag_sub_info.select_one("div.submission-title")
-    tag_author: Optional[Tag] = sub_page.select_one("div.submission-id-container")
-    tag_date: Optional[Tag] = sub_page.select_one("span.popup_date")
-    tag_tags: list[Tag] = sub_page.select("section.tags-row a")
-    tag_views: Optional[Tag] = sub_page.select_one("div.views span")
-    tag_comment_count: Optional[Tag] = sub_page.select_one("section.stats-container div.comments span")
-    tag_favorites: Optional[Tag] = sub_page.select_one("div.favorites span")
-    tag_rating: Optional[Tag] = sub_page.select_one("div.rating span")
-    tag_type: Optional[Tag] = sub_page.select_one("div#submission_page[class^='page-content-type']")
-    tag_fav: Optional[Tag] = sub_page.select_one("div.fav > a")
-    tag_info: Optional[Tag] = sub_page.select_one("section.info.text")
-    tag_user_folders: list[Tag] = sub_page.select("section.folder-list-container > div > a")
-
-    assert tag_info is not None, _raise_exception(ParsingError("Missing info tag"))
-
-    tag_category1: Optional[Tag] = tag_info.select_one("span.category-name")
-    tag_category2: Optional[Tag] = tag_info.select_one("span.type-name")
-    tag_species: Optional[Tag] = (info_spans := tag_info.select("span"))[2]
-    tag_gender: Optional[Tag] = info_spans[3]
-    tag_description: Optional[Tag] = sub_page.select_one("div.submission-description")
-    tag_folder: Optional[Tag] = sub_page.select_one("a.button[href^='/scraps/'],a.button[href^='/gallery/']")
-    tag_file_url: Optional[Tag] = sub_page.select_one("div.download a")
-    tag_thumbnail_url: Optional[Tag] = sub_page.select_one("img#submissionImg")
-    tag_prev: Optional[Tag] = sub_page.select_one("div.submission-content div.favorite-nav a:nth-child(1)")
-    tag_next: Optional[Tag] = sub_page.select_one("div.submission-content div.favorite-nav a:last-child")
-
-    assert tag_id is not None, _raise_exception(ParsingError("Missing id tag"))
-    assert tag_title is not None, _raise_exception(ParsingError("Missing title tag"))
-    assert tag_author is not None, _raise_exception(ParsingError("Missing author tag"))
-    assert tag_date is not None, _raise_exception(ParsingError("Missing date tag"))
-    assert tag_views is not None, _raise_exception(ParsingError("Missing views tag"))
-    assert tag_comment_count is not None, _raise_exception(ParsingError("Missing comment count tag"))
-    assert tag_favorites is not None, _raise_exception(ParsingError("Missing favorites tag"))
-    assert tag_rating is not None, _raise_exception(ParsingError("Missing rating tag"))
-    assert tag_type is not None, _raise_exception(ParsingError("Missing type tag"))
-    assert tag_fav is not None, _raise_exception(ParsingError("Missing fav tag"))
-    assert tag_category1 is not None, _raise_exception(ParsingError("Missing category1 tag"))
-    assert tag_category2 is not None, _raise_exception(ParsingError("Missing category2 tag"))
-    assert tag_species is not None, _raise_exception(ParsingError("Missing species tag"))
-    assert tag_gender is not None, _raise_exception(ParsingError("Missing gender tag"))
-    assert tag_description is not None, _raise_exception(ParsingError("Missing description tag"))
-    assert tag_folder is not None, _raise_exception(ParsingError("Missing folder tag"))
-    assert tag_file_url is not None, _raise_exception(ParsingError("Missing file URL tag"))
-    assert tag_prev is not None, _raise_exception(ParsingError("Missing prev tag"))
-    assert tag_next is not None, _raise_exception(ParsingError("Missing next tag"))
-
-    tag_footer: Optional[Tag] = tag_description.select_one("div.submission-footer")
-
-    id_: int = int(get_attr(tag_id, "content").strip("/").split("/")[-1])
-    title: str = tag_title.text.strip()
-    date: datetime = parse_date(
-        get_attr(tag_date, "title").strip()
-        if match(r"^[A-Za-z]+ \d+,.*$", get_attr(tag_date, "title"))
-        else tag_date.text.strip()
-    )
-    tags: list[str] = [t.text.strip() for t in tag_tags]
-    category: str = tag_category1.text.strip() + " / " + tag_category2.text.strip()
-    species: str = tag_species.text.strip()
-    gender: str = tag_gender.text.strip()
-    rating: str = tag_rating.text.strip()
-    views: int = int(tag_views.text.strip())
-    comment_count: int = int(tag_comment_count.text.strip())
-    favorites: int = int(tag_favorites.text.strip())
-    type_: str = tag_type["class"][0][18:]
-    footer: str = ""
-    if tag_footer:
-        if tag_footer_hr := tag_footer.select_one("hr"):
-            tag_footer_hr.decompose()
-        footer = clean_html(inner_html(tag_footer))
-        tag_footer.decompose()
-    description: str = clean_html(inner_html(tag_description))
-    mentions: list[str] = parse_mentions(tag_description)
-    folder: str = m.group(1).lower() if (m := match(r"^/(scraps|gallery)/.*$", get_attr(tag_folder, "href"))) else ""
-    file_url: str = "https:" + get_attr(tag_file_url, "href")
-    thumbnail_url: str = ("https:" + get_attr(tag_thumbnail_url, "data-preview-src")) if tag_thumbnail_url else ""
-    prev_sub: Optional[int] = int(
-        get_attr(tag_prev, "href").split("/")[-2]) if tag_prev and tag_prev.text.lower() == "prev" else None
-    next_sub: Optional[int] = int(
-        get_attr(tag_next, "href").split("/")[-2]) if tag_next and tag_next.text.lower() == "next" else None
-    fav_link: Optional[str] = f"{root}{href}" if (href := get_attr(tag_fav, "href")).startswith("/fav/") else None
-    unfav_link: Optional[str] = f"{root}{href}" if (href := get_attr(tag_fav, "href")).startswith("/unfav/") else None
-    user_folders: list[tuple[str, str, str]] = []
-    for a in tag_user_folders:
-        tag_folder_name: Optional[Tag] = a.select_one("span")
-        tag_folder_group: Optional[Tag] = a.select_one("strong")
-        assert tag_folder_name is not None, _raise_exception(ParsingError("Missing folder name tag"))
-        user_folders.append((
-            tag_folder_name.text.strip(),
-            (root + href) if (href := a.attrs.get("href", "")) else "",
-            tag_folder_group.text.strip() if tag_folder_group else ""
-        ))
-
-    return {
-        "id": id_,
-        "title": title,
-        **parse_submission_author(tag_author),
-        "date": date,
-        "tags": tags,
-        "category": category,
-        "species": species,
-        "gender": gender,
-        "rating": rating,
-        "views": views,
-        "comment_count": comment_count,
-        "favorites": favorites,
-        "type": type_,
-        "footer": footer,
-        "description": description,
-        "mentions": mentions,
-        "folder": folder,
-        "user_folders": user_folders,
-        "file_url": file_url,
-        "thumbnail_url": thumbnail_url,
-        "prev": prev_sub,
-        "next": next_sub,
-        "fav_link": fav_link,
-        "unfav_link": unfav_link,
-    }
-
-
-def parse_user_page(user_page: BeautifulSoup) -> dict[str, Any]:
-    tag_status: Optional[Tag] = user_page.select_one("div.username h2")
-    tag_profile: Optional[Tag] = user_page.select_one("div.userpage-profile")
-    tag_title_join_date: Optional[Tag] = user_page.select_one("div.userpage-flex-item.username > span")
-    tag_stats: Optional[Tag] = user_page.select_one("div.userpage-section-right div.table")
-    tag_watchlist_to: Optional[Tag] = user_page.select_one("a[href*='watchlist/to']")
-    tag_watchlist_by: Optional[Tag] = user_page.select_one("a[href*='watchlist/by']")
-    tag_infos: list[Tag] = user_page.select("div#userpage-contact-item div.table-row")
-    tag_contacts: list[Tag] = user_page.select("div#userpage-contact div.user-contact-user-info")
-    tag_user_icon_url: Optional[Tag] = user_page.select_one("img.user-nav-avatar")
-    tag_user_nav_controls: Optional[Tag] = user_page.select_one("div.user-nav-controls")
-    tag_meta_url: Optional[Tag] = user_page.select_one('meta[property="og:url"]')
-
-    assert tag_status is not None, _raise_exception(ParsingError("Missing name tag"))
-    assert tag_profile is not None, _raise_exception(ParsingError("Missing profile tag"))
-    assert tag_title_join_date is not None, _raise_exception(ParsingError("Missing join date tag"))
-    assert tag_stats is not None, _raise_exception(ParsingError("Missing stats tag"))
-    assert tag_watchlist_to is not None, _raise_exception(ParsingError("Missing watchlist to tag"))
-    assert tag_watchlist_by is not None, _raise_exception(ParsingError("Missing watchlist by tag"))
-    assert tag_user_icon_url is not None, _raise_exception(ParsingError("Missing user icon URL tag"))
-    assert tag_user_nav_controls is not None, _raise_exception(ParsingError("Missing user nav controls tag"))
-    assert tag_meta_url is not None, _raise_exception(ParsingError("Missing meta tag"))
-
-    tag_watch: Optional[Tag] = tag_user_nav_controls.select_one("a[href^='/watch/'], a[href^='/unwatch/']")
-    tag_block: Optional[Tag] = tag_user_nav_controls.select_one("a[href^='/block/'], a[href^='/unblock/']")
-
-    status: str = ""
-    name: str = tag_status.text.strip()
-    if username_url(name) != username_url(parse_username_from_url(get_attr(tag_meta_url, "content")) or ""):
-        status, name = name[0], name[1:]
-    title: str = ttd[0].strip() if len(ttd := tag_title_join_date.text.rsplit("|", 1)) > 1 else ""
-    join_date: datetime = parse_date(ttd[-1].strip().split(":", 1)[1])
-    profile: str = clean_html(inner_html(tag_profile))
-    stats: tuple[int, ...] = (
-        *map(lambda s: int(s.split(":")[1]), filter(bool, map(str.strip, tag_stats.text.split("\n")))),
-        int(m[1]) if (m := search(r"(\d+)", tag_watchlist_to.text)) else 0,
-        int(m[1]) if (m := search(r"(\d+)", tag_watchlist_by.text)) else 0,
-    )
-
-    tag_key: Optional[Tag]
-    info: dict[str, str] = {}
-    contacts: dict[str, str] = {}
-    for tb in tag_infos:
-        if (tag_key := tb.select_one("div")) is None:
-            continue
-        elif "profile-empty" in tb.attrs.get("class", []):
-            continue
-        elif not (val := [*filter(bool, [c.strip() for c in tb.children if isinstance(c, NavigableString)])][-1:]):
-            continue
-        info[tag_key.text.strip()] = val[0]
-    for pc in tag_contacts:
-        if (tag_key := pc.select_one("span")) is None:
-            continue
-        contacts[tag_key.text.strip()] = get_attr(a, "href") if (a := pc.select_one("a")) else \
-            [*filter(bool, map(str.strip, pc.text.split("\n")))][-1]
-    user_icon_url: str = "https:" + get_attr(tag_user_icon_url, "src")
-    tag_watch_href: str = get_attr(tag_watch, "href") if tag_watch else ""
-    watch: Optional[str] = f"{root}{tag_watch_href}" if tag_watch_href.startswith("/watch/") else None
-    unwatch: Optional[str] = f"{root}{tag_watch_href}" if tag_watch_href.startswith("/unwatch/") else None
-    tag_block_href: str = get_attr(tag_block, "href") if tag_block else ""
-    block: Optional[str] = f"{root}{tag_block_href}" if tag_block_href.startswith("/block/") else None
-    unblock: Optional[str] = f"{root}{tag_block_href}" if tag_block_href.startswith("/unblock/") else None
-
-    return {
-        "name": name,
-        "status": status,
-        "title": title,
-        "join_date": join_date,
-        "profile": profile,
-        "stats": stats,
-        "info": info,
-        "contacts": contacts,
-        "user_icon_url": user_icon_url,
-        "watch": watch,
-        "unwatch": unwatch,
-        "block": block,
-        "unblock": unblock,
-    }
-
-
-def parse_comment_tag(tag: Tag) -> dict:
-    tag_id: Optional[Tag] = tag.select_one("a")
-    tag_username: Optional[Tag] = tag.select_one("div.header strong.comment_username > h3")
-    tag_user_icon: Optional[Tag] = tag.select_one("div.header img.comment_useravatar")
-    tag_user_title: Optional[Tag] = tag.select_one("div.header div.name div.cell span.hideonmobile")
-    tag_body: Optional[Tag] = tag.select_one("div.base > div.body")
-    tag_parent_link: Optional[Tag] = tag.select_one("a.comment-parent")
-    tag_edited: Optional[Tag] = tag.select_one("img.edited")
-
-    assert tag_id is not None, _raise_exception(ParsingError("Missing link tag"))
-    assert tag_body is not None, _raise_exception(ParsingError("Missing body tag"))
-
-    attr_id: Optional[str] = tag_id.attrs.get("id")
-
-    assert attr_id is not None, _raise_exception(ParsingError("Missing id attribute"))
-
-    comment_id: int = int(attr_id.removeprefix("cid:"))
-    comment_text: str = clean_html(inner_html(tag_body))
-
-    if tag_username is None:
-        return {
-            "id": comment_id,
-            "user_name": "",
-            "user_title": "",
-            "user_icon_url": "",
-            "timestamp": 0,
-            "text": comment_text,
-            "parent": None,
-            "edited": tag_edited is not None,
-            "hidden": True,
-        }
-
-    assert tag_username is not None, _raise_exception(ParsingError("Missing user name tag"))
-    assert tag_user_icon is not None, _raise_exception(ParsingError("Missing user icon tag"))
-    assert tag_user_title is not None, _raise_exception(ParsingError("Missing user title tag"))
-
-    attr_timestamp: Optional[str] = tag.attrs.get("data-timestamp")
-    attr_user_icon: Optional[str] = tag_user_icon.attrs.get("src")
-    attr_parent_href: Optional[str] = tag_parent_link.attrs.get("href") if tag_parent_link is not None else None
-
-    assert attr_timestamp is not None, _raise_exception(ParsingError("Missing timestamp attribute"))
-    assert attr_user_icon is not None, _raise_exception(ParsingError("Missing user icon src attribute"))
-
-    parent_id: Optional[int] = int(attr_parent_href.removeprefix("#cid:")) if attr_parent_href else None
-
-    return {
-        "id": comment_id,
-        "user_name": tag_username.text.strip(),
-        "user_title": tag_user_title.text.strip(),
-        "user_icon_url": "https:" + attr_user_icon,
-        "timestamp": int(attr_timestamp),
-        "text": comment_text,
-        "parent": parent_id,
-        "edited": tag_edited is not None,
-        "hidden": False,
-    }
-
-
-def parse_comments(page: BeautifulSoup) -> list[Tag]:
-    return page.select("div.comment_container")
-
-
-def parse_user_tag(user_tag: Tag) -> dict[str, Any]:
-    tag_status: Optional[Tag] = user_tag.select_one("h2")
-    tag_title: Optional[Tag] = user_tag.select_one("span")
-
-    assert tag_status, _raise_exception(ParsingError("Missing status and username tag"))
-    assert tag_title, _raise_exception(ParsingError("Missing title and join date tag"))
-
-    status: str = ""
-    name: str = tag_status.text.strip()
-    title: str
-    join_date_str: str
-
-    if not user_tag.select_one("img.type-admin"):
-        status, name = name[0], name[1:]
-
-    if "|" in (tag_title_text := tag_title.text.strip()):
-        title, join_date_str = tag_title_text.rsplit("|", 1)
-    else:
-        title, join_date_str = "", tag_title_text
-    join_date: datetime = parse_date(join_date_str.split(":", 1)[1].strip())
-
-    return {
-        "user_name": name,
-        "user_status": status,
-        "user_title": title,
-        "user_join_date": join_date,
-    }
-
-
-def parse_user_folder(folder_page: BeautifulSoup) -> dict[str, Any]:
-    tag_username: Optional[Tag] = folder_page.select_one("div.userpage-flex-item.username")
-    tag_user_icon: Optional[Tag] = folder_page.select_one("img.user-nav-avatar")
-    assert tag_username is not None, _raise_exception(ParsingError("Missing username tag"))
-    assert tag_user_icon is not None, _raise_exception(ParsingError("Missing user icon tag"))
-    return {
-        **parse_user_tag(tag_username),
-        "user_icon_url": "https:" + get_attr(tag_user_icon, "src"),
-    }
-
-
-def parse_submission_figures(figures_page: BeautifulSoup) -> list[Tag]:
-    return figures_page.select("figure[id^='sid-']")
-
-
-def parse_user_submissions(submissions_page: BeautifulSoup) -> dict[str, Any]:
-    user_info: dict[str, str] = parse_user_folder(submissions_page)
-    last_page: bool = not any(b.text.lower() == "next" for b in submissions_page.select("form button.button"))
-
-    return {
-        **user_info,
-        "figures": parse_submission_figures(submissions_page),
-        "last_page": last_page,
-    }
-
-
-def parse_user_favorites(favorites_page: BeautifulSoup) -> dict[str, Any]:
-    parsed_submissions = parse_user_submissions(favorites_page)
-    tag_next_page: Optional[Tag] = favorites_page.select_one("a[class~=button][class~=standard][class~=right]")
-    next_page: str = get_attr(tag_next_page, "href").split("/", 3)[-1] if tag_next_page else ""
-
-    return {
-        **parsed_submissions,
-        "next_page": next_page,
-    }
-
-
-def parse_user_journals(journals_page: BeautifulSoup) -> dict[str, Any]:
-    user_info: dict[str, str] = parse_user_folder(journals_page)
-    sections: list[Tag] = journals_page.select("section[id^='jid:']")
-    next_page_tag: Optional[Tag] = journals_page.select_one("div.mini-nav > div.mini-nav-cell:first-child > a.button")
-
-    return {
-        **user_info,
-        "sections": sections,
-        "last_page": next_page_tag is None,
-    }
-
-
-def parse_watchlist(watch_page: BeautifulSoup) -> tuple[list[tuple[str, str]], int]:
-    tag_next: Optional[Tag] = watch_page.select_one("section div.floatright form[method=get]")
-    match_next: Optional[Match] = watchlist_next_regexp.match(get_attr(tag_next, "action")) if tag_next else None
-
-    watches: list[tuple[str, str]] = []
-
-    for tag_user in watch_page.select("div.watch-list-items"):
-        user_link: Optional[Tag] = tag_user.select_one("a")
-        assert user_link, _raise_exception(ParsingError("Missing user link"))
-
-        username: str = user_link.text.strip()
-        user_link.decompose()
-
-        status: str = tag_user.text.strip()
-
-        watches.append((status, username))
-
-    return watches, int(match_next[1]) if match_next else 0
->>>>>>> 5ef36e5c
+    return sub(r" *(<br/?>) *", r"\1", minify(html, remove_comments=True, reduce_boolean_attributes=True)).strip()