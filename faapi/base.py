from abc import abstractmethod
from http.cookiejar import CookieJar
from requests import Response
from time import sleep
from time import time
<<<<<<< HEAD
from typing import Optional, Union
=======
from typing import Any
from typing import Optional
from typing import Union
from urllib.parse import quote
>>>>>>> 5ef36e5c
from urllib.robotparser import RobotFileParser


from .connection import CookieDict
from .connection import get
from .connection import make_session
from .connection import stream_binary
from .exceptions import DisallowedPath
from .exceptions import Unauthorized
from bs4 import BeautifulSoup
from .parse import parse_html_page
from .submission import Submission
from .interface.faapi_abc import FAAPI_ABC

class FAAPI_BASE(FAAPI_ABC):

    def __init__(self, robots: RobotFileParser, timeout: Optional[int], raise_for_unauthorized : bool):
        self.robots = robots
        self.timeout = timeout
        self.raise_for_unauthorized = raise_for_unauthorized

    @property
    def user_agent(self) -> str:
        """
        The user agent of the session
        """
        return self.session.headers["User-Agent"]

    @property
    def crawl_delay(self) -> float:
        """
        Crawl delay from robots.txt
        """
        return float(self.robots.crawl_delay(self.user_agent) or 1)

    def load_cookies(self, cookies: Union[list[CookieDict], CookieJar]):
        """
        Load new cookies and create a new session.

        :param cookies: The cookies for the session.
        """
        self.session = make_session(cookies)

    def handle_delay(self):
        """
        Handles the crawl delay as set in the robots.txt
        """
        if (d := time() - self.last_get) < self.crawl_delay:
            sleep(self.crawl_delay - d)
        self.last_get = time()

    def check_path(self, path: str, *, raise_for_disallowed: bool = False) -> bool:
        """
        Checks whether a given path is allowed by the robots.txt.

        :param path: The path to check.
        :param raise_for_disallowed: Whether to raise an exception for a non-allowed path.
        :return: True if the path is allowed in the robots.txt, False otherwise.
        """
        if not (allowed := self.robots.can_fetch(self.user_agent, "/" + path.lstrip("/"))) and raise_for_disallowed:
            raise DisallowedPath(f"Path {path!r} is not allowed by robots.txt")
        return allowed

    @property
    def connection_status(self) -> bool:
        """
        Check the status of the connection to Fur Affinity.

        :return: True if it can connect, False otherwise.
        """
        try:
            return self.get("/").ok
        except ConnectionError:
            return False

    def get(self, path: str, root: Optional[str] = None, **params: Union[str, bytes, int, float]) -> Response:
        """
        Fetch a path with a GET request.
        The path is checked against the robots.txt before the request is made.
        The crawl-delay setting is enforced wth a wait time.

        :param path: The path to fetch.
        :param params: Query parameters for the request.
        :return: A Response object from the request.
        """
        self.check_path(path, raise_for_disallowed=True)
        self.handle_delay()
        return get(self.session, root if root else self.root(), path, timeout=self.timeout, params=params)

    def get_parsed(self, path: str, *, root: Optional[str] = None, skip_page_check: bool = False, skip_auth_check: bool = False,
                   **params: Union[str, bytes, int, float]) -> BeautifulSoup:
        """
        Fetch a path with a GET request and parse it using BeautifulSoup.

        :param path: The path to fetch.
        :param skip_page_check: Whether to skip checking the parsed page for errors.
        :param skip_auth_check: Whether to skip checking the parsed page for login status.
        :param params: Query parameters for the request.
        :return: A BeautifulSoup object containing the parsed content of the request response.
        """
        response: Response = self.get(path, root = root, **params)
        response.raise_for_status()
        page: BeautifulSoup = parse_html_page(response.text)
        if not skip_page_check:
            self.check_page_raise(page)
        if not skip_auth_check and self.raise_for_unauthorized and not self.parse_loggedin_user(page):
            raise Unauthorized("Not logged in")
        return page

    @abstractmethod
    def parse_loggedin_user(self, page: BeautifulSoup) -> Optional[str]:
        ...

    @abstractmethod
    def check_page_raise(self, page: BeautifulSoup) -> None:
        ...

    def submission_file(self, submission: Submission, *, chunk_size: Optional[int] = None) -> bytes:
        """
        Fetch a submission file from a Submission object.

        :param submission: A Submission object.
        :param chunk_size: The chunk_size to be used for the download.
        :return: The submission file as a bytes object.
        """
        self.handle_delay()
<<<<<<< HEAD
        return stream_binary(self.session, submission.file_url, chunk_size=chunk_size, timeout=self.timeout)
=======
        return stream_binary(self.session, submission.file_url, chunk_size=chunk_size, timeout=self.timeout)

    def journal(self, journal_id: int) -> Journal:
        """
        Fetch a journal.

        :param journal_id: The ID of the journal.
        :return: A Journal object.
        """
        return Journal(self.get_parsed(join_url("journal", int(journal_id))))

    def user(self, user: str) -> User:
        """
        Fetch a user.

        :param user: The name of the user (_ characters are allowed).
        :return: A User object.
        """
        return User(self.get_parsed(join_url("user", quote(username_url(user)))))

    # noinspection DuplicatedCode
    def gallery(self, user: str, page: int = 1) -> tuple[list[SubmissionPartial], Optional[int]]:
        """
        Fetch a user's gallery page.

        :param user: The name of the user (_ characters are allowed).
        :param page: The page to fetch.
        :return: A list of SubmissionPartial objects and the next page (None if it is the last).
        """
        page_parsed: BeautifulSoup = self.get_parsed(join_url("gallery", quote(username_url(user)), int(page)))
        info_parsed: dict[str, Any] = parse_user_submissions(page_parsed)
        author: UserPartial = UserPartial()
        author.name, author.status, author.title, author.join_date, author.user_icon_url = [
            info_parsed["user_name"], info_parsed["user_status"],
            info_parsed["user_title"], info_parsed["user_join_date"],
            info_parsed["user_icon_url"]
        ]
        for s in (submissions := list(map(SubmissionPartial, info_parsed["figures"]))):
            s.author = author
        return submissions, (page + 1) if not info_parsed["last_page"] else None

    # noinspection DuplicatedCode
    def scraps(self, user: str, page: int = 1) -> tuple[list[SubmissionPartial], Optional[int]]:
        """
        Fetch a user's scraps page.

        :param user: The name of the user (_ characters are allowed).
        :param page: The page to fetch.
        :return: A list of SubmissionPartial objects and the next page (None if it is the last).
        """
        page_parsed: BeautifulSoup = self.get_parsed(join_url("scraps", quote(username_url(user)), int(page)))
        info_parsed: dict[str, Any] = parse_user_submissions(page_parsed)
        author: UserPartial = UserPartial()
        author.name, author.status, author.title, author.join_date, author.user_icon_url = [
            info_parsed["user_name"], info_parsed["user_status"],
            info_parsed["user_title"], info_parsed["user_join_date"],
            info_parsed["user_icon_url"]
        ]
        for s in (submissions := list(map(SubmissionPartial, info_parsed["figures"]))):
            s.author = author
        return submissions, (page + 1) if not info_parsed["last_page"] else None

    def favorites(self, user: str, page: str = "") -> tuple[list[SubmissionPartial], Optional[str]]:
        """
        Fetch a user's favorites page.

        :param user: The name of the user (_ characters are allowed).
        :param page: The page to fetch.
        :return: A list of SubmissionPartial objects and the next page (None if it is the last).
        """
        page_parsed: BeautifulSoup = self.get_parsed(join_url("favorites", quote(username_url(user)), page.strip()))
        info_parsed: dict[str, Any] = parse_user_favorites(page_parsed)
        submissions: list[SubmissionPartial] = list(map(SubmissionPartial, info_parsed["figures"]))
        return submissions, info_parsed["next_page"] or None

    def journals(self, user: str, page: int = 1) -> tuple[list[JournalPartial], Optional[int]]:
        """
        Fetch a user's journals page.

        :param user: The name of the user (_ characters are allowed).
        :param page: The page to fetch.
        :return: A list of Journal objects and the next page (None if it is the last).
        """
        page_parsed: BeautifulSoup = self.get_parsed(join_url("journals", quote(username_url(user)), int(page)))
        info_parsed: dict[str, Any] = parse_user_journals(page_parsed)
        author: UserPartial = UserPartial()
        author.name, author.status, author.title, author.join_date, author.user_icon_url = [
            info_parsed["user_name"], info_parsed["user_status"],
            info_parsed["user_title"], info_parsed["user_join_date"],
            info_parsed["user_icon_url"]
        ]
        for j in (journals := list(map(JournalPartial, info_parsed["sections"]))):
            j.author = author
        return journals, (page + 1) if not info_parsed["last_page"] else None

    def watchlist_to(self, user: str, page: int = 1) -> tuple[list[UserPartial], Optional[int]]:
        """
        Fetch a page from the list of users watching the user.

        :param user: The name of the user (_ characters are allowed).
        :param page: The page to fetch.
        :return: A list of UserPartial objects and the next page (None if it is the last).
        """
        users: list[UserPartial] = []
        us, np = parse_watchlist(
            self.get_parsed(join_url("watchlist", "to", quote(username_url(user)), page), skip_auth_check=True))
        for s, u in us:
            _user: UserPartial = UserPartial()
            _user.name = u
            _user.status = s
            users.append(_user)
        return users, np if np and np != page else None

    def watchlist_by(self, user: str, page: int = 1) -> tuple[list[UserPartial], Optional[int]]:
        """
        Fetch a page from the list of users watched by the user.
        :param user: The name of the user (_ characters are allowed).
        :param page: The page to fetch.
        :return: A list of UserPartial objects and the next page (None if it is the last).
        """
        users: list[UserPartial] = []
        us, np = parse_watchlist(
            self.get_parsed(join_url("watchlist", "by", quote(username_url(user)), page), skip_auth_check=True))
        for s, u in us:
            _user: UserPartial = UserPartial()
            _user.name = u
            _user.status = s
            users.append(_user)
        return users, np if np and np != page else None
>>>>>>> 5ef36e5c
<|MERGE_RESOLUTION|>--- conflicted
+++ resolved
@@ -3,14 +3,11 @@
 from requests import Response
 from time import sleep
 from time import time
-<<<<<<< HEAD
 from typing import Optional, Union
-=======
 from typing import Any
 from typing import Optional
 from typing import Union
 from urllib.parse import quote
->>>>>>> 5ef36e5c
 from urllib.robotparser import RobotFileParser
 
 
@@ -137,136 +134,4 @@
         :return: The submission file as a bytes object.
         """
         self.handle_delay()
-<<<<<<< HEAD
-        return stream_binary(self.session, submission.file_url, chunk_size=chunk_size, timeout=self.timeout)
-=======
-        return stream_binary(self.session, submission.file_url, chunk_size=chunk_size, timeout=self.timeout)
-
-    def journal(self, journal_id: int) -> Journal:
-        """
-        Fetch a journal.
-
-        :param journal_id: The ID of the journal.
-        :return: A Journal object.
-        """
-        return Journal(self.get_parsed(join_url("journal", int(journal_id))))
-
-    def user(self, user: str) -> User:
-        """
-        Fetch a user.
-
-        :param user: The name of the user (_ characters are allowed).
-        :return: A User object.
-        """
-        return User(self.get_parsed(join_url("user", quote(username_url(user)))))
-
-    # noinspection DuplicatedCode
-    def gallery(self, user: str, page: int = 1) -> tuple[list[SubmissionPartial], Optional[int]]:
-        """
-        Fetch a user's gallery page.
-
-        :param user: The name of the user (_ characters are allowed).
-        :param page: The page to fetch.
-        :return: A list of SubmissionPartial objects and the next page (None if it is the last).
-        """
-        page_parsed: BeautifulSoup = self.get_parsed(join_url("gallery", quote(username_url(user)), int(page)))
-        info_parsed: dict[str, Any] = parse_user_submissions(page_parsed)
-        author: UserPartial = UserPartial()
-        author.name, author.status, author.title, author.join_date, author.user_icon_url = [
-            info_parsed["user_name"], info_parsed["user_status"],
-            info_parsed["user_title"], info_parsed["user_join_date"],
-            info_parsed["user_icon_url"]
-        ]
-        for s in (submissions := list(map(SubmissionPartial, info_parsed["figures"]))):
-            s.author = author
-        return submissions, (page + 1) if not info_parsed["last_page"] else None
-
-    # noinspection DuplicatedCode
-    def scraps(self, user: str, page: int = 1) -> tuple[list[SubmissionPartial], Optional[int]]:
-        """
-        Fetch a user's scraps page.
-
-        :param user: The name of the user (_ characters are allowed).
-        :param page: The page to fetch.
-        :return: A list of SubmissionPartial objects and the next page (None if it is the last).
-        """
-        page_parsed: BeautifulSoup = self.get_parsed(join_url("scraps", quote(username_url(user)), int(page)))
-        info_parsed: dict[str, Any] = parse_user_submissions(page_parsed)
-        author: UserPartial = UserPartial()
-        author.name, author.status, author.title, author.join_date, author.user_icon_url = [
-            info_parsed["user_name"], info_parsed["user_status"],
-            info_parsed["user_title"], info_parsed["user_join_date"],
-            info_parsed["user_icon_url"]
-        ]
-        for s in (submissions := list(map(SubmissionPartial, info_parsed["figures"]))):
-            s.author = author
-        return submissions, (page + 1) if not info_parsed["last_page"] else None
-
-    def favorites(self, user: str, page: str = "") -> tuple[list[SubmissionPartial], Optional[str]]:
-        """
-        Fetch a user's favorites page.
-
-        :param user: The name of the user (_ characters are allowed).
-        :param page: The page to fetch.
-        :return: A list of SubmissionPartial objects and the next page (None if it is the last).
-        """
-        page_parsed: BeautifulSoup = self.get_parsed(join_url("favorites", quote(username_url(user)), page.strip()))
-        info_parsed: dict[str, Any] = parse_user_favorites(page_parsed)
-        submissions: list[SubmissionPartial] = list(map(SubmissionPartial, info_parsed["figures"]))
-        return submissions, info_parsed["next_page"] or None
-
-    def journals(self, user: str, page: int = 1) -> tuple[list[JournalPartial], Optional[int]]:
-        """
-        Fetch a user's journals page.
-
-        :param user: The name of the user (_ characters are allowed).
-        :param page: The page to fetch.
-        :return: A list of Journal objects and the next page (None if it is the last).
-        """
-        page_parsed: BeautifulSoup = self.get_parsed(join_url("journals", quote(username_url(user)), int(page)))
-        info_parsed: dict[str, Any] = parse_user_journals(page_parsed)
-        author: UserPartial = UserPartial()
-        author.name, author.status, author.title, author.join_date, author.user_icon_url = [
-            info_parsed["user_name"], info_parsed["user_status"],
-            info_parsed["user_title"], info_parsed["user_join_date"],
-            info_parsed["user_icon_url"]
-        ]
-        for j in (journals := list(map(JournalPartial, info_parsed["sections"]))):
-            j.author = author
-        return journals, (page + 1) if not info_parsed["last_page"] else None
-
-    def watchlist_to(self, user: str, page: int = 1) -> tuple[list[UserPartial], Optional[int]]:
-        """
-        Fetch a page from the list of users watching the user.
-
-        :param user: The name of the user (_ characters are allowed).
-        :param page: The page to fetch.
-        :return: A list of UserPartial objects and the next page (None if it is the last).
-        """
-        users: list[UserPartial] = []
-        us, np = parse_watchlist(
-            self.get_parsed(join_url("watchlist", "to", quote(username_url(user)), page), skip_auth_check=True))
-        for s, u in us:
-            _user: UserPartial = UserPartial()
-            _user.name = u
-            _user.status = s
-            users.append(_user)
-        return users, np if np and np != page else None
-
-    def watchlist_by(self, user: str, page: int = 1) -> tuple[list[UserPartial], Optional[int]]:
-        """
-        Fetch a page from the list of users watched by the user.
-        :param user: The name of the user (_ characters are allowed).
-        :param page: The page to fetch.
-        :return: A list of UserPartial objects and the next page (None if it is the last).
-        """
-        users: list[UserPartial] = []
-        us, np = parse_watchlist(
-            self.get_parsed(join_url("watchlist", "by", quote(username_url(user)), page), skip_auth_check=True))
-        for s, u in us:
-            _user: UserPartial = UserPartial()
-            _user.name = u
-            _user.status = s
-            users.append(_user)
-        return users, np if np and np != page else None
->>>>>>> 5ef36e5c
+        return stream_binary(self.session, submission.file_url, chunk_size=chunk_size, timeout=self.timeout)