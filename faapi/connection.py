--- conflicted
+++ resolved
@@ -50,14 +50,8 @@
     robots.parse(filter(re_compile(r"^[^#\s].+").match, map(str.strip, session.get(url).text.splitlines())))
     return robots
 
-<<<<<<< HEAD
-def get(session: CloudflareScraper, root: str, path: str, *, timeout: int = None,
-        params: dict[str, Union[str, bytes, int, float]] = None) -> Response:
-=======
-
-def get(session: CloudflareScraper, path: str, *, timeout: Optional[int] = None,
+def get(session: CloudflareScraper, root: str, path: str, *, timeout: Optional[int] = None,
         params: Optional[dict[str, Union[str, bytes, int, float]]] = None) -> Response:
->>>>>>> 26654c98
     return session.get(join_url(root, path), params=params, timeout=timeout)
 
 
