--- conflicted
+++ resolved
@@ -1,14 +1,10 @@
 from collections import namedtuple
 from dataclasses import KW_ONLY, dataclass
 from datetime import datetime
-<<<<<<< HEAD
 from typing import Optional, Type
+from urllib.parse import quote
 
 from faapi.interface.faapi_abc import FAAPI_ABC
-=======
-from typing import Optional
-from urllib.parse import quote
->>>>>>> 5ef36e5c
 
 from .connection import join_url
 from .exceptions import _raise_exception
@@ -105,11 +101,7 @@
 
         :return: The URL to the user.
         """
-<<<<<<< HEAD
-        return join_url(self.parserClass.root(), "user", self.name_url)
-=======
-        return join_url(root, "user", quote(self.name_url))
->>>>>>> 5ef36e5c
+        return join_url(self.parserClass.root(), "user", quote(self.name_url))
 
     def generate_user_icon_url(self) -> str:
         """
